--- conflicted
+++ resolved
@@ -1,9 +1,3 @@
-<<<<<<< HEAD
-from fastapi import FastAPI, APIRouter, HTTPException, BackgroundTasks, Depends
-=======
-from fastapi import FastAPI, APIRouter, HTTPException, BackgroundTasks
-from fastapi.responses import HTMLResponse, PlainTextResponse
->>>>>>> 8f8373c0
 from fastapi.middleware.cors import CORSMiddleware
 from fastapi.security import OAuth2PasswordBearer, OAuth2PasswordRequestForm
 from dotenv import load_dotenv
@@ -20,12 +14,6 @@
 import json
 import sys
 from pathlib import Path
-<<<<<<< HEAD
-from jose import JWTError, jwt
-from passlib.context import CryptContext
-=======
-from aiolimiter import AsyncLimiter
->>>>>>> 8f8373c0
 
 # Add the backend directory to Python path
 sys.path.append(str(Path(__file__).parent))
