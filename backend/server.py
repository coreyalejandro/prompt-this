from fastapi.middleware.cors import CORSMiddleware
from fastapi.security import OAuth2PasswordBearer, OAuth2PasswordRequestForm
from dotenv import load_dotenv
from motor.motor_asyncio import AsyncIOMotorClient
import os
import logging
from pathlib import Path
from pydantic import BaseModel, Field
from typing import List, Dict, Any, Optional, Literal
import uuid
from datetime import datetime, timedelta
from enum import Enum
import asyncio
import json
import sys
from pathlib import Path

# Add the backend directory to Python path
sys.path.append(str(Path(__file__).parent))

from llm_providers import LLMProviderManager, llm_manager
from workflow_engine import WorkflowEngine, get_workflow_engine, Workflow, WorkflowStep
from i18n import translate

# Custom JSON encoder for MongoDB ObjectId
from bson import ObjectId

def serialize_doc(doc):
    """Convert MongoDB document to JSON serializable format"""
    if doc is None:
        return None
    
    if isinstance(doc, dict):
        return {key: serialize_doc(value) for key, value in doc.items()}
    elif isinstance(doc, list):
        return [serialize_doc(item) for item in doc]
    elif isinstance(doc, ObjectId):
        return str(doc)
    elif hasattr(doc, 'dict'):  # Pydantic models
        return doc.dict()
    else:
        return doc

# Load environment variables
ROOT_DIR = Path(__file__).parent
GUIDEBOOK_DIR = ROOT_DIR.parent / 'docs' / 'guidebook'
load_dotenv(ROOT_DIR / '.env')

# MongoDB connection
mongo_url = os.environ['MONGO_URL']
client = AsyncIOMotorClient(mongo_url)
db = client[os.environ['DB_NAME']]
exercises_collection = db["exercises"]

# Create the main app
app = FastAPI(title="Prompt-This API", version="1.0.0")
api_router = APIRouter(prefix="/api")

# Authentication setup
SECRET_KEY = os.environ.get("SECRET_KEY", "change-me")
ALGORITHM = "HS256"
ACCESS_TOKEN_EXPIRE_MINUTES = 30

pwd_context = CryptContext(schemes=["bcrypt"], deprecated="auto")
oauth2_scheme = OAuth2PasswordBearer(tokenUrl="/api/token")


class Token(BaseModel):
    access_token: str
    token_type: str
    user: Dict[str, Any]


class User(BaseModel):
    username: str


class UserCreate(User):
    password: str


def verify_password(plain_password: str, hashed_password: str) -> bool:
    return pwd_context.verify(plain_password, hashed_password)


def get_password_hash(password: str) -> str:
    return pwd_context.hash(password)


async def get_user(username: str) -> Optional[Dict[str, Any]]:
    return await db.users.find_one({"username": username})


async def authenticate_user(username: str, password: str) -> Optional[Dict[str, Any]]:
    user = await get_user(username)
    if not user or not verify_password(password, user.get("hashed_password", "")):
        return None
    return user


def create_access_token(data: dict, expires_delta: Optional[timedelta] = None) -> str:
    to_encode = data.copy()
    expire = datetime.utcnow() + (expires_delta or timedelta(minutes=ACCESS_TOKEN_EXPIRE_MINUTES))
    to_encode.update({"exp": expire})
    return jwt.encode(to_encode, SECRET_KEY, algorithm=ALGORITHM)


async def get_current_user(token: str = Depends(oauth2_scheme)) -> Dict[str, Any]:
    credentials_exception = HTTPException(
        status_code=401,
        detail="Could not validate credentials",
        headers={"WWW-Authenticate": "Bearer"},
    )
    try:
        payload = jwt.decode(token, SECRET_KEY, algorithms=[ALGORITHM])
        username: Optional[str] = payload.get("sub")
        if username is None:
            raise credentials_exception
    except JWTError:
        raise credentials_exception
    user = await get_user(username)
    if user is None:
        raise credentials_exception
    return user

# CORS middleware
app.add_middleware(
    CORSMiddleware,
    allow_credentials=True,
    allow_origins=["*"],
    allow_methods=["*"],
    allow_headers=["*"],
)

# Logging configuration
logging.basicConfig(
    level=logging.INFO,
    format='%(asctime)s - %(name)s - %(levelname)s - %(message)s'
)
logger = logging.getLogger(__name__)

# Rate limiting for LLM calls
LLM_REQUESTS_PER_SECOND = int(os.getenv("LLM_REQUESTS_PER_SECOND", 5))
LLM_QUEUE_TIMEOUT = float(os.getenv("LLM_QUEUE_TIMEOUT", 1))
llm_rate_limiter = AsyncLimiter(LLM_REQUESTS_PER_SECOND, 1)

async def rate_limited_llm_call(**kwargs):
    """Call the LLM with rate limiting and queue control."""
    try:
        await asyncio.wait_for(llm_rate_limiter.acquire(), timeout=LLM_QUEUE_TIMEOUT)
    except asyncio.TimeoutError:
        raise HTTPException(status_code=503, detail="Server is busy. Please try again later.")
    try:
        return await llm_manager.generate_response(**kwargs)
    finally:
        llm_rate_limiter.release()

# Enums and Models
class AgentType(str, Enum):
    ZERO_SHOT = "zero_shot"
    FEW_SHOT = "few_shot"
    CHAIN_OF_THOUGHT = "chain_of_thought"
    SELF_CONSISTENCY = "self_consistency"
    TREE_OF_THOUGHTS = "tree_of_thoughts"
    REACT = "react"
    # Advanced agents
    RAG = "rag"
    AUTO_PROMPT = "auto_prompt"
    PROGRAM_AIDED = "program_aided"
    FACTUALITY_CHECKER = "factuality_checker"

class LLMProvider(str, Enum):
    OPENAI = "openai"
    ANTHROPIC = "anthropic"
    LOCAL = "local"

class AgentStatus(str, Enum):
    IDLE = "idle"
    PROCESSING = "processing"
    COMPLETED = "completed"
    FAILED = "failed"

class PromptRequest(BaseModel):
    prompt: str
    context: Optional[str] = None
    examples: Optional[List[Dict[str, str]]] = None
    parameters: Optional[Dict[str, Any]] = None

class AgentRequest(BaseModel):
    agent_type: AgentType
    llm_provider: LLMProvider = LLMProvider.OPENAI
    request: PromptRequest
    session_id: Optional[str] = None

class AgentResponse(BaseModel):
    id: str = Field(default_factory=lambda: str(uuid.uuid4()))
    agent_type: AgentType
    status: AgentStatus
    result: Optional[str] = None
    reasoning: Optional[List[str]] = None
    metadata: Optional[Dict[str, Any]] = None
    error: Optional[str] = None
    created_at: datetime = Field(default_factory=datetime.utcnow)
    completed_at: Optional[datetime] = None

class WorkflowStep(BaseModel):
    agent_type: AgentType
    request: PromptRequest
    depends_on: Optional[List[str]] = None

class WorkflowRequest(BaseModel):
    name: str
    steps: List[WorkflowStep]
    llm_provider: LLMProvider = LLMProvider.OPENAI
    session_id: Optional[str] = None

class WorkflowResponse(BaseModel):
    id: str = Field(default_factory=lambda: str(uuid.uuid4()))
    name: str
    status: AgentStatus
    steps: List[AgentResponse]
    created_at: datetime = Field(default_factory=datetime.utcnow)
    completed_at: Optional[datetime] = None

<<<<<<< HEAD

class Achievement(BaseModel):
    name: str
    icon: str
    description: Optional[str] = None
    awarded_at: datetime = Field(default_factory=datetime.utcnow)


class UserAchievements(BaseModel):
    user_id: str
    achievements: List[Achievement] = Field(default_factory=list)


class UserPoints(BaseModel):
    user_id: str
    points: int = 0
=======
class Exercise(BaseModel):
    chapter: str
    question: str
    solution: str
>>>>>>> cf700f7c

# Agent Registry
AGENT_REGISTRY = {}


BADGE_THRESHOLDS = [
    (100, {"name": "Bronze", "icon": "🥉"}),
    (500, {"name": "Silver", "icon": "🥈"}),
    (1000, {"name": "Gold", "icon": "🥇"}),
]


def extract_user_id(session_id: Optional[str]) -> Optional[str]:
    if not session_id:
        return None
    if session_id.startswith("user_"):
        return session_id[5:].rsplit("_", 1)[0]
    return session_id


async def award_points(user_id: Optional[str], points: int):
    if not user_id:
        return

    points_doc = await db.user_points.find_one({"user_id": user_id})
    if points_doc:
        new_points = points_doc.get("points", 0) + points
        await db.user_points.update_one(
            {"user_id": user_id}, {"$set": {"points": new_points}}
        )
    else:
        new_points = points
        await db.user_points.insert_one(UserPoints(user_id=user_id, points=new_points).dict())

    achievements_doc = await db.user_achievements.find_one({"user_id": user_id})
    if achievements_doc:
        achievements_list = achievements_doc.get("achievements", [])
    else:
        achievements_list = []
        await db.user_achievements.insert_one(UserAchievements(user_id=user_id).dict())

    updated = False
    for threshold, badge in BADGE_THRESHOLDS:
        if new_points >= threshold and not any(a.get("name") == badge["name"] for a in achievements_list):
            achievements_list.append(badge)
            updated = True

    if updated:
        await db.user_achievements.update_one(
            {"user_id": user_id}, {"$set": {"achievements": achievements_list}}
        )


class BaseAgent:
    def __init__(self, agent_type: AgentType):
        self.agent_type = agent_type
        self.name = agent_type.value.replace('_', ' ').title()
        self.description = self._get_description()
    
    def _get_description(self) -> str:
        descriptions = {
            AgentType.ZERO_SHOT: "Performs tasks without examples, relying on the model's pre-trained knowledge",
            AgentType.FEW_SHOT: "Uses provided examples to guide the model's response generation",
            AgentType.CHAIN_OF_THOUGHT: "Breaks down complex problems into step-by-step reasoning",
            AgentType.SELF_CONSISTENCY: "Generates multiple reasoning paths and selects the most consistent answer",
            AgentType.TREE_OF_THOUGHTS: "Explores multiple reasoning branches like a search tree",
            AgentType.REACT: "Combines reasoning and action-taking capabilities",
            AgentType.RAG: "Retrieval Augmented Generation - combines external knowledge with generation",
            AgentType.AUTO_PROMPT: "Automatically optimizes and refines prompts for better results",
            AgentType.PROGRAM_AIDED: "Uses code generation and execution to solve complex problems",
            AgentType.FACTUALITY_CHECKER: "Validates the factual accuracy of generated content"
        }
        return descriptions.get(self.agent_type, "Specialized prompt engineering agent")
    
    async def process(self, request: PromptRequest, llm_provider: LLMProvider) -> AgentResponse:
        """Process a request and return response"""
        response = AgentResponse(
            agent_type=self.agent_type,
            status=AgentStatus.PROCESSING
        )
        
        try:
            # Simulate processing - will be replaced with actual LLM calls
            await asyncio.sleep(0.1)  # Simulate async processing

            # Call the specific agent's processing method
            result = await self._process_request(request, llm_provider)

            response.status = AgentStatus.COMPLETED
            response.result = result.get("result", "")
            response.reasoning = result.get("reasoning", [])
            response.metadata = result.get("metadata", {})
            response.completed_at = datetime.utcnow()

        except HTTPException:
            raise
        except Exception as e:
            response.status = AgentStatus.FAILED
            response.error = str(e)
            response.completed_at = datetime.utcnow()
            logger.error(f"Agent {self.agent_type} failed: {str(e)}")
        
        return response
    
    async def _process_request(self, request: PromptRequest, llm_provider: LLMProvider) -> Dict[str, Any]:
        """Override this method in specific agent implementations"""
        raise NotImplementedError("Subclasses must implement _process_request")

# Core Agent Implementations
class ZeroShotAgent(BaseAgent):
    def __init__(self):
        super().__init__(AgentType.ZERO_SHOT)
    
    async def _process_request(self, request: PromptRequest, llm_provider: LLMProvider) -> Dict[str, Any]:
        # Zero-shot prompting: direct prompt without examples
        enhanced_prompt = f"""Task: {request.prompt}

Context: {request.context or 'No additional context provided'}

Please provide a direct and accurate response to the task above."""
        
        try:
            # Use actual LLM call
            llm_response = await rate_limited_llm_call(
                provider_type=llm_provider,
                prompt=enhanced_prompt,
                max_tokens=1000,
                temperature=0.7
            )
            
            result = llm_response["response"]
            metadata = {
                "technique": "zero_shot", 
                "prompt_length": len(enhanced_prompt),
                "model": llm_response.get("model", "unknown"),
                "usage": llm_response.get("usage", {})
            }
            
        except Exception as e:
            logger.error(f"LLM call failed: {str(e)}")
            # Fallback to placeholder
            result = f"Zero-shot response to: {request.prompt}"
            metadata = {"technique": "zero_shot", "error": str(e)}
        
        return {
            "result": result,
            "reasoning": ["Applied zero-shot prompting technique"],
            "metadata": metadata
        }

class FewShotAgent(BaseAgent):
    def __init__(self):
        super().__init__(AgentType.FEW_SHOT)
    
    async def _process_request(self, request: PromptRequest, llm_provider: LLMProvider) -> Dict[str, Any]:
        # Few-shot prompting: use examples to guide response
        examples_text = ""
        if request.examples:
            for i, example in enumerate(request.examples, 1):
                examples_text += f"\nExample {i}:\n"
                examples_text += f"Input: {example.get('input', '')}\n"
                examples_text += f"Output: {example.get('output', '')}\n"
        
        enhanced_prompt = f"""Task: {request.prompt}

Context: {request.context or 'No additional context provided'}

Examples:{examples_text}

Now, please provide a response following the pattern shown in the examples above."""
        
        try:
            # Use actual LLM call
            llm_response = await rate_limited_llm_call(
                provider_type=llm_provider,
                prompt=enhanced_prompt,
                max_tokens=1000,
                temperature=0.7
            )
            
            result = llm_response["response"]
            metadata = {
                "technique": "few_shot", 
                "examples_count": len(request.examples or []),
                "model": llm_response.get("model", "unknown"),
                "usage": llm_response.get("usage", {})
            }
            
        except Exception as e:
            logger.error(f"LLM call failed: {str(e)}")
            # Fallback to placeholder
            result = f"Few-shot response to: {request.prompt}"
            metadata = {"technique": "few_shot", "examples_count": len(request.examples or []), "error": str(e)}
        
        return {
            "result": result,
            "reasoning": [f"Used {len(request.examples or [])} examples to guide response"],
            "metadata": metadata
        }

class ChainOfThoughtAgent(BaseAgent):
    def __init__(self):
        super().__init__(AgentType.CHAIN_OF_THOUGHT)
    
    async def _process_request(self, request: PromptRequest, llm_provider: LLMProvider) -> Dict[str, Any]:
        # Chain of thought: encourage step-by-step reasoning
        enhanced_prompt = f"""Task: {request.prompt}

Context: {request.context or 'No additional context provided'}

Please solve this step by step:
1. First, identify what the task is asking for
2. Break down the problem into smaller parts
3. Solve each part systematically
4. Combine the results for a final answer

Let's work through this step by step:"""
        
        try:
            # Use actual LLM call
            llm_response = await rate_limited_llm_call(
                provider_type=llm_provider,
                prompt=enhanced_prompt,
                max_tokens=1000,
                temperature=0.7
            )
            
            result = llm_response["response"]
            # Extract reasoning steps from the response
            reasoning_lines = result.split('\n')
            reasoning = [line.strip() for line in reasoning_lines if line.strip() and any(step in line.lower() for step in ['step', '1.', '2.', '3.', '4.', 'first', 'second', 'third', 'finally'])]
            
            if not reasoning:
                reasoning = ["Applied chain-of-thought prompting technique"]
            
            metadata = {
                "technique": "chain_of_thought", 
                "reasoning_steps": len(reasoning),
                "model": llm_response.get("model", "unknown"),
                "usage": llm_response.get("usage", {})
            }
            
        except Exception as e:
            logger.error(f"LLM call failed: {str(e)}")
            # Fallback to placeholder
            result = f"Chain-of-thought response to: {request.prompt}"
            reasoning = [
                "Step 1: Analyzed the task requirements",
                "Step 2: Broke down the problem into components",
                "Step 3: Solved each component systematically",
                "Step 4: Synthesized the final answer"
            ]
            metadata = {"technique": "chain_of_thought", "reasoning_steps": len(reasoning), "error": str(e)}
        
        return {
            "result": result,
            "reasoning": reasoning,
            "metadata": metadata
        }

class SelfConsistencyAgent(BaseAgent):
    def __init__(self):
        super().__init__(AgentType.SELF_CONSISTENCY)
    
    async def _process_request(self, request: PromptRequest, llm_provider: LLMProvider) -> Dict[str, Any]:
        # Self-consistency: generate multiple reasoning paths
        num_paths = request.parameters.get("num_paths", 3) if request.parameters else 3
        
        enhanced_prompt = f"""Task: {request.prompt}

Context: {request.context or 'No additional context provided'}

Please provide multiple reasoning paths to solve this problem step by step:"""
        
        # Simulate multiple reasoning paths
        reasoning_paths = []
        for i in range(num_paths):
            reasoning_paths.append(f"Reasoning path {i+1}: Step-by-step analysis of {request.prompt}")
        
        # Placeholder for actual LLM call and consistency check
        result = f"Self-consistency response to: {request.prompt}"
        
        return {
            "result": result,
            "reasoning": reasoning_paths + ["Selected most consistent answer from multiple paths"],
            "metadata": {"technique": "self_consistency", "reasoning_paths": num_paths}
        }

class TreeOfThoughtsAgent(BaseAgent):
    def __init__(self):
        super().__init__(AgentType.TREE_OF_THOUGHTS)
    
    async def _process_request(self, request: PromptRequest, llm_provider: LLMProvider) -> Dict[str, Any]:
        # Tree of thoughts: explore multiple branches
        depth = request.parameters.get("depth", 2) if request.parameters else 2
        
        enhanced_prompt = f"""Task: {request.prompt}

Context: {request.context or 'No additional context provided'}

Let's explore this problem like a search tree, considering multiple branches of reasoning:"""
        
        # Simulate tree exploration
        tree_branches = []
        for level in range(depth):
            tree_branches.append(f"Level {level+1}: Exploring branch {level+1} of reasoning")
        
        # Placeholder for actual LLM call
        result = f"Tree-of-thoughts response to: {request.prompt}"
        
        return {
            "result": result,
            "reasoning": tree_branches + ["Selected best path from tree exploration"],
            "metadata": {"technique": "tree_of_thoughts", "tree_depth": depth}
        }

class ReActAgent(BaseAgent):
    def __init__(self):
        super().__init__(AgentType.REACT)
    
    async def _process_request(self, request: PromptRequest, llm_provider: LLMProvider) -> Dict[str, Any]:
        # ReAct: Reasoning + Acting
        enhanced_prompt = f"""Task: {request.prompt}

Context: {request.context or 'No additional context provided'}

Use the ReAct (Reasoning + Acting) approach:
1. Think about what you need to do
2. Act on your reasoning
3. Observe the results
4. Reflect and adjust if needed

Let's start:"""
        
        try:
            # Use actual LLM call
            llm_response = await rate_limited_llm_call(
                provider_type=llm_provider,
                prompt=enhanced_prompt,
                max_tokens=1000,
                temperature=0.7
            )
            
            result = llm_response["response"]
            # Extract ReAct steps from the response
            react_steps = []
            lines = result.split('\n')
            for line in lines:
                if any(keyword in line.lower() for keyword in ['think:', 'thought:', 'act:', 'action:', 'observe:', 'observation:', 'reflect:']):
                    react_steps.append(line.strip())
            
            if not react_steps:
                react_steps = [
                    "Think: Analyzed the task and determined approach",
                    "Act: Implemented the solution step",
                    "Observe: Evaluated the intermediate result",
                    "Reflect: Confirmed the approach is correct"
                ]
            
            metadata = {
                "technique": "react", 
                "react_cycles": max(1, len(react_steps) // 4),
                "model": llm_response.get("model", "unknown"),
                "usage": llm_response.get("usage", {})
            }
            
        except Exception as e:
            logger.error(f"LLM call failed: {str(e)}")
            # Fallback to placeholder
            result = f"ReAct response to: {request.prompt}"
            react_steps = [
                "Think: Analyzed the task and determined approach",
                "Act: Implemented the solution step",
                "Observe: Evaluated the intermediate result",
                "Reflect: Confirmed the approach is correct"
            ]
            metadata = {"technique": "react", "react_cycles": 1, "error": str(e)}
        
        return {
            "result": result,
            "reasoning": react_steps,
            "metadata": metadata
        }

# Advanced Agent Implementations
class RAGAgent(BaseAgent):
    def __init__(self):
        super().__init__(AgentType.RAG)
    
    async def _process_request(self, request: PromptRequest, llm_provider: LLMProvider) -> Dict[str, Any]:
        # RAG: Retrieval Augmented Generation
        enhanced_prompt = f"""Task: {request.prompt}

Context: {request.context or 'No additional context provided'}

Using Retrieval Augmented Generation approach:
1. First, I'll identify what information needs to be retrieved
2. Then, I'll use that information to generate a comprehensive response
3. I'll combine my knowledge with the retrieved context

Based on the available context and my knowledge base:"""
        
        try:
            # Use actual LLM call
            llm_response = await rate_limited_llm_call(
                provider_type=llm_provider,
                prompt=enhanced_prompt,
                max_tokens=1200,
                temperature=0.6
            )
            
            result = llm_response["response"]
            reasoning = [
                "Step 1: Analyzed information retrieval requirements",
                "Step 2: Combined retrieved context with base knowledge",
                "Step 3: Generated augmented response"
            ]
            
            metadata = {
                "technique": "rag", 
                "model": llm_response.get("model", "unknown"),
                "usage": llm_response.get("usage", {}),
                "context_length": len(request.context or "")
            }
            
        except Exception as e:
            logger.error(f"LLM call failed: {str(e)}")
            result = f"RAG response to: {request.prompt}"
            reasoning = ["Applied Retrieval Augmented Generation technique"]
            metadata = {"technique": "rag", "error": str(e)}
        
        return {
            "result": result,
            "reasoning": reasoning,
            "metadata": metadata
        }

class AutoPromptAgent(BaseAgent):
    def __init__(self):
        super().__init__(AgentType.AUTO_PROMPT)
    
    async def _process_request(self, request: PromptRequest, llm_provider: LLMProvider) -> Dict[str, Any]:
        # Auto Prompt Engineering: Optimize the prompt automatically
        optimization_prompt = f"""I need to optimize this prompt for better results:

Original Prompt: "{request.prompt}"
Context: {request.context or 'No additional context'}

Please create an optimized version of this prompt that:
1. Is clearer and more specific
2. Includes better instructions
3. Has examples if helpful
4. Uses effective prompt engineering techniques

Optimized Prompt:"""
        
        try:
            # First, optimize the prompt
            optimization_response = await rate_limited_llm_call(
                provider_type=llm_provider,
                prompt=optimization_prompt,
                max_tokens=800,
                temperature=0.5
            )
            
            optimized_prompt = optimization_response["response"]
            
            # Then use the optimized prompt
            final_response = await rate_limited_llm_call(
                provider_type=llm_provider,
                prompt=optimized_prompt,
                max_tokens=1000,
                temperature=0.7
            )
            
            result = final_response["response"]
            reasoning = [
                "Step 1: Analyzed original prompt for optimization opportunities",
                "Step 2: Created optimized prompt with better structure",
                f"Step 3: Applied optimized prompt: {optimized_prompt[:100]}...",
                "Step 4: Generated final response using optimized prompt"
            ]
            
            metadata = {
                "technique": "auto_prompt",
                "original_prompt": request.prompt,
                "optimized_prompt": optimized_prompt,
                "model": final_response.get("model", "unknown"),
                "usage": final_response.get("usage", {})
            }
            
        except Exception as e:
            logger.error(f"LLM call failed: {str(e)}")
            result = f"Auto-prompt optimized response to: {request.prompt}"
            reasoning = ["Applied automatic prompt optimization technique"]
            metadata = {"technique": "auto_prompt", "error": str(e)}
        
        return {
            "result": result,
            "reasoning": reasoning,
            "metadata": metadata
        }

class ProgramAidedAgent(BaseAgent):
    def __init__(self):
        super().__init__(AgentType.PROGRAM_AIDED)
    
    async def _process_request(self, request: PromptRequest, llm_provider: LLMProvider) -> Dict[str, Any]:
        # Program-Aided Language Model: Use code to solve problems
        enhanced_prompt = f"""Task: {request.prompt}

Context: {request.context or 'No additional context provided'}

I'll solve this using a Program-Aided approach:
1. First, I'll analyze if this problem can benefit from code
2. Then, I'll write Python code to help solve it
3. Finally, I'll interpret the results

Let me work through this systematically with code assistance:

```python
# Code to help solve: {request.prompt}
```"""
        
        try:
            # Use actual LLM call
            llm_response = await rate_limited_llm_call(
                provider_type=llm_provider,
                prompt=enhanced_prompt,
                max_tokens=1200,
                temperature=0.3  # Lower temperature for more precise code
            )
            
            result = llm_response["response"]
            reasoning = [
                "Step 1: Analyzed problem for code-assisted solution",
                "Step 2: Generated relevant Python code",
                "Step 3: Interpreted code results",
                "Step 4: Provided comprehensive solution"
            ]
            
            metadata = {
                "technique": "program_aided",
                "model": llm_response.get("model", "unknown"),
                "usage": llm_response.get("usage", {}),
                "code_assisted": True
            }
            
        except Exception as e:
            logger.error(f"LLM call failed: {str(e)}")
            result = f"Program-aided response to: {request.prompt}"
            reasoning = ["Applied Program-Aided Language Model technique"]
            metadata = {"technique": "program_aided", "error": str(e)}
        
        return {
            "result": result,
            "reasoning": reasoning,
            "metadata": metadata
        }

class FactualityCheckerAgent(BaseAgent):
    def __init__(self):
        super().__init__(AgentType.FACTUALITY_CHECKER)
    
    async def _process_request(self, request: PromptRequest, llm_provider: LLMProvider) -> Dict[str, Any]:
        # Factuality Checker: Validate accuracy of information
        enhanced_prompt = f"""Task: Analyze the following statement or content for factual accuracy:

Content to check: {request.prompt}

Context: {request.context or 'No additional context provided'}

Please provide a detailed factuality analysis:
1. Identify all factual claims made
2. Evaluate the accuracy of each claim
3. Note any potential inaccuracies or uncertainties
4. Provide confidence levels for assessments
5. Suggest corrections if needed

Factuality Analysis:"""
        
        try:
            # Use actual LLM call
            llm_response = await rate_limited_llm_call(
                provider_type=llm_provider,
                prompt=enhanced_prompt,
                max_tokens=1200,
                temperature=0.2  # Low temperature for more accurate fact-checking
            )
            
            result = llm_response["response"]
            reasoning = [
                "Step 1: Identified factual claims in the content",
                "Step 2: Cross-referenced claims with knowledge base",
                "Step 3: Evaluated accuracy and confidence levels",
                "Step 4: Provided detailed factuality assessment"
            ]
            
            metadata = {
                "technique": "factuality_checker",
                "model": llm_response.get("model", "unknown"),
                "usage": llm_response.get("usage", {}),
                "content_length": len(request.prompt)
            }
            
        except Exception as e:
            logger.error(f"LLM call failed: {str(e)}")
            result = f"Factuality analysis of: {request.prompt}"
            reasoning = ["Applied factuality checking technique"]
            metadata = {"technique": "factuality_checker", "error": str(e)}
        
        return {
            "result": result,
            "reasoning": reasoning,
            "metadata": metadata
        }

# Initialize agents
def initialize_agents():
    agents = [
        ZeroShotAgent(),
        FewShotAgent(),
        ChainOfThoughtAgent(),
        SelfConsistencyAgent(),
        TreeOfThoughtsAgent(),
        ReActAgent(),
        # Advanced agents
        RAGAgent(),
        AutoPromptAgent(),
        ProgramAidedAgent(),
        FactualityCheckerAgent()
    ]
    
    for agent in agents:
        AGENT_REGISTRY[agent.agent_type] = agent
    
    logger.info(f"Initialized {len(agents)} agents")

# Global workflow engine
WORKFLOW_ENGINE = None

# API Routes


@api_router.post("/signup", response_model=Token)
async def signup(user: UserCreate):
    existing = await get_user(user.username)
    if existing:
        raise HTTPException(status_code=400, detail="Username already registered")
    hashed_password = get_password_hash(user.password)
    await db.users.insert_one({"username": user.username, "hashed_password": hashed_password})
    access_token = create_access_token({"sub": user.username})
    return {"access_token": access_token, "token_type": "bearer", "user": {"username": user.username}}


@api_router.post("/token", response_model=Token)
async def login(form_data: OAuth2PasswordRequestForm = Depends()):
    user = await authenticate_user(form_data.username, form_data.password)
    if not user:
        raise HTTPException(status_code=401, detail="Incorrect username or password")
    access_token = create_access_token({"sub": user["username"]})
    return {"access_token": access_token, "token_type": "bearer", "user": {"username": user["username"]}}


@api_router.get("/progress")
async def get_progress(current_user: Dict[str, Any] = Depends(get_current_user)):
    return {"user": current_user["username"], "progress": []}


@api_router.get("/exercises")
async def get_exercises(current_user: Dict[str, Any] = Depends(get_current_user)):
    return {"user": current_user["username"], "exercises": []}
@api_router.get("/")
async def root():
    return {"message": "Prompt-This API", "version": "1.0.0"}

@api_router.get("/exercises/{chapter}")
async def get_exercises(chapter: str):
    """Fetch exercises for a specific chapter"""
    docs = await exercises_collection.find({"chapter": chapter}).to_list(100)
    docs = [serialize_doc(doc) for doc in docs]
    return {"exercises": docs}

@api_router.get("/agents")
async def get_agents():
    """Get list of available agents"""
    return {
        "agents": [
            {
                "type": agent.agent_type.value,
                "name": agent.name,
                "description": agent.description
            }
            for agent in AGENT_REGISTRY.values()
        ]
    }

@api_router.post("/agents/process")
async def process_agent_request(request: AgentRequest):
    """Process a request with a specific agent"""
    if request.agent_type not in AGENT_REGISTRY:
        raise HTTPException(status_code=404, detail=f"Agent {request.agent_type} not found")
    
    agent = AGENT_REGISTRY[request.agent_type]
    response = await agent.process(request.request, request.llm_provider)

    response_doc = response.dict()
    if request.session_id:
        response_doc["session_id"] = request.session_id
        await award_points(extract_user_id(request.session_id), 10)

    # Store in database
    await db.agent_responses.insert_one(response_doc)

    return response

@api_router.get("/agents/{agent_type}")
async def get_agent_info(agent_type: AgentType):
    """Get information about a specific agent"""
    if agent_type not in AGENT_REGISTRY:
        raise HTTPException(status_code=404, detail=f"Agent {agent_type} not found")
    
    agent = AGENT_REGISTRY[agent_type]
    return {
        "type": agent.agent_type.value,
        "name": agent.name,
        "description": agent.description
    }

@api_router.get("/sessions/{session_id}/history")
async def get_session_history(session_id: str):
    """Get history for a specific session"""
    responses = await db.agent_responses.find({"session_id": session_id}).to_list(100)
    # Serialize to handle ObjectId
    responses = [serialize_doc(response) for response in responses]
    return {"session_id": session_id, "responses": responses}


@api_router.get("/users/{user_id}/profile")
async def get_user_profile(user_id: str):
    """Get user points and achievements"""
    points_doc = await db.user_points.find_one({"user_id": user_id}) or {}
    achievements_doc = await db.user_achievements.find_one({"user_id": user_id}) or {}
    return {
        "user_id": user_id,
        "points": points_doc.get("points", 0),
        "achievements": achievements_doc.get("achievements", []),
    }

# Workflow API Endpoints
@api_router.post("/workflows")
async def create_workflow(request: Dict[str, Any]):
    """Create a new workflow"""
    global WORKFLOW_ENGINE
    if not WORKFLOW_ENGINE:
        WORKFLOW_ENGINE = get_workflow_engine(AGENT_REGISTRY)
    
    name = request.get("name", "Untitled Workflow")
    description = request.get("description")
    steps = request.get("steps", [])
    session_id = request.get("session_id")
    
    workflow = await WORKFLOW_ENGINE.create_workflow(name, steps, description, session_id)
    
    # Store in database with proper serialization
    workflow_dict = workflow.dict()
    await db.workflows.insert_one(workflow_dict)
    
    return workflow.dict()

@api_router.post("/workflows/{workflow_id}/execute")
async def execute_workflow(workflow_id: str, background_tasks: BackgroundTasks, lang: str = "en"):
    """Execute a workflow"""
    global WORKFLOW_ENGINE
    if not WORKFLOW_ENGINE:
        WORKFLOW_ENGINE = get_workflow_engine(AGENT_REGISTRY)
    
    # Execute workflow in background
    background_tasks.add_task(execute_workflow_task, workflow_id)
    
    return {
        "message": translate(lang, "workflow_started", workflow_id=workflow_id),
        "workflow_id": workflow_id,
    }

async def execute_workflow_task(workflow_id: str):
    """Background task to execute workflow"""
    try:
        workflow = await WORKFLOW_ENGINE.execute_workflow(workflow_id)
        # Update in database
        await db.workflows.replace_one({"id": workflow_id}, workflow.dict())
        if workflow.session_id:
            await award_points(extract_user_id(workflow.session_id), 50)
        logger.info(f"Workflow {workflow_id} completed")
    except Exception as e:
        logger.error(f"Workflow {workflow_id} failed: {str(e)}")

@api_router.get("/workflows/{workflow_id}")
async def get_workflow(workflow_id: str, lang: str = "en"):
    """Get workflow details"""
    global WORKFLOW_ENGINE
    if not WORKFLOW_ENGINE:
        WORKFLOW_ENGINE = get_workflow_engine(AGENT_REGISTRY)
    
    workflow = WORKFLOW_ENGINE.get_workflow(workflow_id)
    if not workflow:
        # Try to get from database
        workflow_data = await db.workflows.find_one({"id": workflow_id})
        if not workflow_data:
            raise HTTPException(status_code=404, detail=translate(lang, "workflow_not_found"))
        return serialize_doc(workflow_data)
    
    return workflow.dict()

@api_router.get("/workflows")
async def list_workflows(active_only: bool = False):
    """List workflows"""
    global WORKFLOW_ENGINE
    if not WORKFLOW_ENGINE:
        WORKFLOW_ENGINE = get_workflow_engine(AGENT_REGISTRY)
    
    if active_only:
        workflows = WORKFLOW_ENGINE.list_active_workflows()
        # Convert to dict format for serialization
        workflows_data = [workflow.dict() for workflow in workflows]
    else:
        # Get from database and handle ObjectId serialization
        workflows_data = await db.workflows.find().to_list(100)
        workflows_data = [serialize_doc(workflow) for workflow in workflows_data]
    
    return {"workflows": workflows_data}

@api_router.delete("/workflows/{workflow_id}")
async def cancel_workflow(workflow_id: str, lang: str = "en"):
    """Cancel an active workflow"""
    global WORKFLOW_ENGINE
    if not WORKFLOW_ENGINE:
        WORKFLOW_ENGINE = get_workflow_engine(AGENT_REGISTRY)
    
    success = await WORKFLOW_ENGINE.cancel_workflow(workflow_id)
    if not success:
        raise HTTPException(status_code=404, detail=translate(lang, "workflow_not_active"))

    return {"message": translate(lang, "workflow_cancelled", workflow_id=workflow_id)}

# Workflow Templates
@api_router.get("/workflow-templates")
async def get_workflow_templates():
    """Get predefined workflow templates"""
    templates = [
        {
            "id": "analysis_pipeline",
            "name": "Content Analysis Pipeline",
            "description": "Analyze content using multiple agents for comprehensive insights",
            "steps": [
                {
                    "name": "Zero-Shot Analysis",
                    "agent_type": "zero_shot",
                    "prompt": "Provide an initial analysis of the following content: {content}",
                    "llm_provider": "openai"
                },
                {
                    "name": "Chain-of-Thought Deep Dive",
                    "agent_type": "chain_of_thought",
                    "prompt": "Provide a detailed step-by-step analysis of the content",
                    "depends_on": ["Zero-Shot Analysis"],
                    "llm_provider": "anthropic"
                },
                {
                    "name": "Factuality Check",
                    "agent_type": "factuality_checker",
                    "prompt": "Check the factual accuracy of the analysis",
                    "depends_on": ["Chain-of-Thought Deep Dive"],
                    "llm_provider": "openai"
                }
            ]
        },
        {
            "id": "problem_solving",
            "name": "Multi-Agent Problem Solving",
            "description": "Solve complex problems using different reasoning approaches",
            "steps": [
                {
                    "name": "Tree of Thoughts Exploration",
                    "agent_type": "tree_of_thoughts",
                    "prompt": "Explore different solution paths for: {problem}",
                    "llm_provider": "openai"
                },
                {
                    "name": "Program-Aided Solution",
                    "agent_type": "program_aided",
                    "prompt": "Use code to solve this problem if applicable",
                    "depends_on": ["Tree of Thoughts Exploration"],
                    "llm_provider": "openai"
                },
                {
                    "name": "Self-Consistency Check",
                    "agent_type": "self_consistency",
                    "prompt": "Verify the solution using multiple reasoning paths",
                    "depends_on": ["Program-Aided Solution"],
                    "llm_provider": "anthropic"
                }
            ]
        },
        {
            "id": "content_generation",
            "name": "Content Generation & Optimization",
            "description": "Generate and optimize content using multiple techniques",
            "steps": [
                {
                    "name": "Initial Generation",
                    "agent_type": "zero_shot",
                    "prompt": "Generate content for: {topic}",
                    "llm_provider": "openai"
                },
                {
                    "name": "Auto-Prompt Optimization",
                    "agent_type": "auto_prompt",
                    "prompt": "Improve and optimize the generated content",
                    "depends_on": ["Initial Generation"],
                    "llm_provider": "anthropic"
                },
                {
                    "name": "RAG Enhancement",
                    "agent_type": "rag",
                    "prompt": "Enhance with additional context and information",
                    "depends_on": ["Auto-Prompt Optimization"],
                    "llm_provider": "openai"
                }
            ]
        }
    ]
    
    return {"templates": templates}

# Guidebook routes
@app.get("/guidebook")
async def list_guidebook_chapters():
    if not GUIDEBOOK_DIR.exists():
        raise HTTPException(status_code=404, detail="Guidebook not found")
    chapters = [f.name for f in GUIDEBOOK_DIR.glob("*.md")]
    chapters += [f.name for f in GUIDEBOOK_DIR.glob("*.html")]
    return {"chapters": sorted(chapters)}


@app.get("/guidebook/{chapter_name}")
async def get_guidebook_chapter(chapter_name: str):
    file_path = GUIDEBOOK_DIR / chapter_name
    if not file_path.exists() or not file_path.is_file():
        raise HTTPException(status_code=404, detail="Chapter not found")
    content = file_path.read_text(encoding="utf-8")
    if file_path.suffix == ".html":
        return HTMLResponse(content)
    return PlainTextResponse(content, media_type="text/markdown")

# Include router
app.include_router(api_router)

# Initialize agents on startup
@app.on_event("startup")
async def startup_event():
    # Initialize LLM providers
    await llm_manager.initialize_all_providers()
    # Initialize agents
    initialize_agents()
    # Initialize workflow engine
    global WORKFLOW_ENGINE
    WORKFLOW_ENGINE = get_workflow_engine(AGENT_REGISTRY)

@app.on_event("shutdown")
async def shutdown_event():
    client.close()

if __name__ == "__main__":
    import uvicorn
    uvicorn.run(app, host="0.0.0.0", port=8001)<|MERGE_RESOLUTION|>--- conflicted
+++ resolved
@@ -222,7 +222,9 @@
     created_at: datetime = Field(default_factory=datetime.utcnow)
     completed_at: Optional[datetime] = None
 
-<<<<<<< HEAD
+from datetime import datetime
+from pydantic import BaseModel, Field
+from typing import Optional, List
 
 class Achievement(BaseModel):
     name: str
@@ -230,21 +232,19 @@
     description: Optional[str] = None
     awarded_at: datetime = Field(default_factory=datetime.utcnow)
 
-
 class UserAchievements(BaseModel):
     user_id: str
     achievements: List[Achievement] = Field(default_factory=list)
 
-
 class UserPoints(BaseModel):
     user_id: str
     points: int = 0
-=======
+
+# New Exercise model
 class Exercise(BaseModel):
     chapter: str
     question: str
     solution: str
->>>>>>> cf700f7c
 
 # Agent Registry
 AGENT_REGISTRY = {}
