from fastapi.middleware.cors import CORSMiddleware
from fastapi.security import OAuth2PasswordBearer, OAuth2PasswordRequestForm
from dotenv import load_dotenv
from motor.motor_asyncio import AsyncIOMotorClient
import os
import logging
from pathlib import Path
from pydantic import BaseModel, Field
from typing import List, Dict, Any, Optional, Literal
import uuid
from datetime import datetime, timedelta
from enum import Enum
import asyncio
import json
import sys
from pathlib import Path

# Add the backend directory to Python path
sys.path.append(str(Path(__file__).parent))

from llm_providers import LLMProviderManager, llm_manager
from workflow_engine import WorkflowEngine, get_workflow_engine, Workflow, WorkflowStep
from i18n import translate

# Custom JSON encoder for MongoDB ObjectId
from bson import ObjectId

def serialize_doc(doc):
    """Convert MongoDB document to JSON serializable format"""
    if doc is None:
        return None
    
    if isinstance(doc, dict):
        return {key: serialize_doc(value) for key, value in doc.items()}
    elif isinstance(doc, list):
        return [serialize_doc(item) for item in doc]
    elif isinstance(doc, ObjectId):
        return str(doc)
    elif hasattr(doc, 'dict'):  # Pydantic models
        return doc.dict()
    else:
        return doc

# Load environment variables
ROOT_DIR = Path(__file__).parent
GUIDEBOOK_DIR = ROOT_DIR.parent / 'docs' / 'guidebook'
load_dotenv(ROOT_DIR / '.env')

# MongoDB connection
mongo_url = os.environ['MONGO_URL']
client = AsyncIOMotorClient(mongo_url)
db = client[os.environ['DB_NAME']]
exercises_collection = db["exercises"]

# Create the main app
app = FastAPI(title="Prompt-This API", version="1.0.0")
api_router = APIRouter(prefix="/api")

# Authentication setup
SECRET_KEY = os.environ.get("SECRET_KEY", "change-me")
ALGORITHM = "HS256"
ACCESS_TOKEN_EXPIRE_MINUTES = 30

pwd_context = CryptContext(schemes=["bcrypt"], deprecated="auto")
oauth2_scheme = OAuth2PasswordBearer(tokenUrl="/api/token")


class Token(BaseModel):
    access_token: str
    token_type: str
    user: Dict[str, Any]


class User(BaseModel):
    username: str


class UserCreate(User):
    password: str


def verify_password(plain_password: str, hashed_password: str) -> bool:
    return pwd_context.verify(plain_password, hashed_password)


def get_password_hash(password: str) -> str:
    return pwd_context.hash(password)


async def get_user(username: str) -> Optional[Dict[str, Any]]:
    return await db.users.find_one({"username": username})


async def authenticate_user(username: str, password: str) -> Optional[Dict[str, Any]]:
    user = await get_user(username)
    if not user or not verify_password(password, user.get("hashed_password", "")):
        return None
    return user


def create_access_token(data: dict, expires_delta: Optional[timedelta] = None) -> str:
    to_encode = data.copy()
    expire = datetime.utcnow() + (expires_delta or timedelta(minutes=ACCESS_TOKEN_EXPIRE_MINUTES))
    to_encode.update({"exp": expire})
    return jwt.encode(to_encode, SECRET_KEY, algorithm=ALGORITHM)


async def get_current_user(token: str = Depends(oauth2_scheme)) -> Dict[str, Any]:
    credentials_exception = HTTPException(
        status_code=401,
        detail="Could not validate credentials",
        headers={"WWW-Authenticate": "Bearer"},
    )
    try:
        payload = jwt.decode(token, SECRET_KEY, algorithms=[ALGORITHM])
        username: Optional[str] = payload.get("sub")
        if username is None:
            raise credentials_exception
    except JWTError:
        raise credentials_exception
    user = await get_user(username)
    if user is None:
        raise credentials_exception
    return user

# CORS middleware
app.add_middleware(
    CORSMiddleware,
    allow_credentials=True,
    allow_origins=["*"],
    allow_methods=["*"],
    allow_headers=["*"],
)

# Logging configuration
logging.basicConfig(
    level=logging.INFO,
    format='%(asctime)s - %(name)s - %(levelname)s - %(message)s'
)
logger = logging.getLogger(__name__)

# Rate limiting for LLM calls
LLM_REQUESTS_PER_SECOND = int(os.getenv("LLM_REQUESTS_PER_SECOND", 5))
LLM_QUEUE_TIMEOUT = float(os.getenv("LLM_QUEUE_TIMEOUT", 1))
llm_rate_limiter = AsyncLimiter(LLM_REQUESTS_PER_SECOND, 1)

async def rate_limited_llm_call(**kwargs):
    """Call the LLM with rate limiting and queue control."""
    try:
        await asyncio.wait_for(llm_rate_limiter.acquire(), timeout=LLM_QUEUE_TIMEOUT)
    except asyncio.TimeoutError:
        raise HTTPException(status_code=503, detail="Server is busy. Please try again later.")
    try:
        return await llm_manager.generate_response(**kwargs)
    finally:
        llm_rate_limiter.release()

# Enums and Models
class AgentType(str, Enum):
    ZERO_SHOT = "zero_shot"
    FEW_SHOT = "few_shot"
    CHAIN_OF_THOUGHT = "chain_of_thought"
    SELF_CONSISTENCY = "self_consistency"
    TREE_OF_THOUGHTS = "tree_of_thoughts"
    REACT = "react"
    # Advanced agents
    RAG = "rag"
    AUTO_PROMPT = "auto_prompt"
    PROGRAM_AIDED = "program_aided"
    FACTUALITY_CHECKER = "factuality_checker"

class LLMProvider(str, Enum):
    OPENAI = "openai"
    ANTHROPIC = "anthropic"
    LOCAL = "local"

class AgentStatus(str, Enum):
    IDLE = "idle"
    PROCESSING = "processing"
    COMPLETED = "completed"
    FAILED = "failed"

class PromptRequest(BaseModel):
    prompt: str
    context: Optional[str] = None
    examples: Optional[List[Dict[str, str]]] = None
    parameters: Optional[Dict[str, Any]] = None

class AgentRequest(BaseModel):
    agent_type: AgentType
    llm_provider: LLMProvider = LLMProvider.OPENAI
    request: PromptRequest
    session_id: Optional[str] = None

class AgentResponse(BaseModel):
    id: str = Field(default_factory=lambda: str(uuid.uuid4()))
    agent_type: AgentType
    status: AgentStatus
    result: Optional[str] = None
    reasoning: Optional[List[str]] = None
    metadata: Optional[Dict[str, Any]] = None
    error: Optional[str] = None
    created_at: datetime = Field(default_factory=datetime.utcnow)
    completed_at: Optional[datetime] = None

class WorkflowStep(BaseModel):
    agent_type: AgentType
    request: PromptRequest
    depends_on: Optional[List[str]] = None

class WorkflowRequest(BaseModel):
    name: str
    steps: List[WorkflowStep]
    llm_provider: LLMProvider = LLMProvider.OPENAI
    session_id: Optional[str] = None

class WorkflowResponse(BaseModel):
    id: str = Field(default_factory=lambda: str(uuid.uuid4()))
    name: str
    status: AgentStatus
    steps: List[AgentResponse]
    created_at: datetime = Field(default_factory=datetime.utcnow)
    completed_at: Optional[datetime] = None

from datetime import datetime
from pydantic import BaseModel, Field
from typing import Optional, List

class Achievement(BaseModel):
    name: str
    icon: str
    description: Optional[str] = None
    awarded_at: datetime = Field(default_factory=datetime.utcnow)

class UserAchievements(BaseModel):
    user_id: str
    achievements: List[Achievement] = Field(default_factory=list)

class UserPoints(BaseModel):
    user_id: str
    points: int = 0

# New Exercise model
class Exercise(BaseModel):
    chapter: str
    question: str
    solution: str

# Agent Registry
AGENT_REGISTRY = {}


BADGE_THRESHOLDS = [
    (100, {"name": "Bronze", "icon": "🥉"}),
    (500, {"name": "Silver", "icon": "🥈"}),
    (1000, {"name": "Gold", "icon": "🥇"}),
]


def extract_user_id(session_id: Optional[str]) -> Optional[str]:
    if not session_id:
        return None
    if session_id.startswith("user_"):
        return session_id[5:].rsplit("_", 1)[0]
    return session_id


async def award_points(user_id: Optional[str], points: int):
    if not user_id:
        return

    points_doc = await db.user_points.find_one({"user_id": user_id})
    if points_doc:
        new_points = points_doc.get("points", 0) + points
        await db.user_points.update_one(
            {"user_id": user_id}, {"$set": {"points": new_points}}
        )
    else:
        new_points = points
        await db.user_points.insert_one(UserPoints(user_id=user_id, points=new_points).dict())

    achievements_doc = await db.user_achievements.find_one({"user_id": user_id})
    if achievements_doc:
        achievements_list = achievements_doc.get("achievements", [])
    else:
        achievements_list = []
        await db.user_achievements.insert_one(UserAchievements(user_id=user_id).dict())

    updated = False
    for threshold, badge in BADGE_THRESHOLDS:
        if new_points >= threshold and not any(a.get("name") == badge["name"] for a in achievements_list):
            achievements_list.append(badge)
            updated = True

    if updated:
        await db.user_achievements.update_one(
            {"user_id": user_id}, {"$set": {"achievements": achievements_list}}
        )


class BaseAgent:
    def __init__(self, agent_type: AgentType):
        self.agent_type = agent_type
        self.name = agent_type.value.replace('_', ' ').title()
        self.description = self._get_description()
    
    def _get_description(self) -> str:
        descriptions = {
            AgentType.ZERO_SHOT: "Performs tasks without examples, relying on the model's pre-trained knowledge",
            AgentType.FEW_SHOT: "Uses provided examples to guide the model's response generation",
            AgentType.CHAIN_OF_THOUGHT: "Breaks down complex problems into step-by-step reasoning",
            AgentType.SELF_CONSISTENCY: "Generates multiple reasoning paths and selects the most consistent answer",
            AgentType.TREE_OF_THOUGHTS: "Explores multiple reasoning branches like a search tree",
            AgentType.REACT: "Combines reasoning and action-taking capabilities",
            AgentType.RAG: "Retrieval Augmented Generation - combines external knowledge with generation",
            AgentType.AUTO_PROMPT: "Automatically optimizes and refines prompts for better results",
            AgentType.PROGRAM_AIDED: "Uses code generation and execution to solve complex problems",
            AgentType.FACTUALITY_CHECKER: "Validates the factual accuracy of generated content"
        }
        return descriptions.get(self.agent_type, "Specialized prompt engineering agent")
    
    async def process(self, request: PromptRequest, llm_provider: LLMProvider) -> AgentResponse:
        """Process a request and return response"""
        response = AgentResponse(
            agent_type=self.agent_type,
            status=AgentStatus.PROCESSING
        )
        
        try:
            # Simulate processing - will be replaced with actual LLM calls
            await asyncio.sleep(0.1)  # Simulate async processing

            # Call the specific agent's processing method
            result = await self._process_request(request, llm_provider)

            response.status = AgentStatus.COMPLETED
            response.result = result.get("result", "")
            response.reasoning = result.get("reasoning", [])
            response.metadata = result.get("metadata", {})
            response.completed_at = datetime.utcnow()

        except HTTPException:
            raise
        except Exception as e:
            response.status = AgentStatus.FAILED
            response.error = str(e)
            response.completed_at = datetime.utcnow()
            logger.error(f"Agent {self.agent_type} failed: {str(e)}")
        
        return response
    
    async def _process_request(self, request: PromptRequest, llm_provider: LLMProvider) -> Dict[str, Any]:
        """Override this method in specific agent implementations"""
        raise NotImplementedError("Subclasses must implement _process_request")

# Core Agent Implementations
class ZeroShotAgent(BaseAgent):
    def __init__(self):
        super().__init__(AgentType.ZERO_SHOT)
    
    async def _process_request(self, request: PromptRequest, llm_provider: LLMProvider) -> Dict[str, Any]:
        # Zero-shot prompting: direct prompt without examples
        enhanced_prompt = f"""Task: {request.prompt}

Context: {request.context or 'No additional context provided'}

Please provide a direct and accurate response to the task above."""
        
        try:
            # Use actual LLM call
            llm_response = await rate_limited_llm_call(
                provider_type=llm_provider,
                prompt=enhanced_prompt,
                max_tokens=1000,
                temperature=0.7
            )
            
            result = llm_response["response"]
            metadata = {
                "technique": "zero_shot", 
                "prompt_length": len(enhanced_prompt),
                "model": llm_response.get("model", "unknown"),
                "usage": llm_response.get("usage", {})
            }
            
        except Exception as e:
            logger.error(f"LLM call failed: {str(e)}")
            # Fallback to placeholder
            result = f"Zero-shot response to: {request.prompt}"
            metadata = {"technique": "zero_shot", "error": str(e)}
        
        return {
            "result": result,
            "reasoning": ["Applied zero-shot prompting technique"],
            "metadata": metadata
        }

class FewShotAgent(BaseAgent):
    def __init__(self):
        super().__init__(AgentType.FEW_SHOT)
    
    async def _process_request(self, request: PromptRequest, llm_provider: LLMProvider) -> Dict[str, Any]:
        # Few-shot prompting: use examples to guide response
        examples_text = ""
        if request.examples:
            for i, example in enumerate(request.examples, 1):
                examples_text += f"\nExample {i}:\n"
                examples_text += f"Input: {example.get('input', '')}\n"
                examples_text += f"Output: {example.get('output', '')}\n"
        
        enhanced_prompt = f"""Task: {request.prompt}

Context: {request.context or 'No additional context provided'}

Examples:{examples_text}

Now, please provide a response following the pattern shown in the examples above."""
        
        try:
            # Use actual LLM call
            llm_response = await rate_limited_llm_call(
                provider_type=llm_provider,
                prompt=enhanced_prompt,
                max_tokens=1000,
                temperature=0.7
            )
            
            result = llm_response["response"]
            metadata = {
                "technique": "few_shot", 
                "examples_count": len(request.examples or []),
                "model": llm_response.get("model", "unknown"),
                "usage": llm_response.get("usage", {})
            }
            
        except Exception as e:
            logger.error(f"LLM call failed: {str(e)}")
            # Fallback to placeholder
            result = f"Few-shot response to: {request.prompt}"
            metadata = {"technique": "few_shot", "examples_count": len(request.examples or []), "error": str(e)}
        
        return {
            "result": result,
            "reasoning": [f"Used {len(request.examples or [])} examples to guide response"],
            "metadata": metadata
        }

class ChainOfThoughtAgent(BaseAgent):
    def __init__(self):
        super().__init__(AgentType.CHAIN_OF_THOUGHT)
    
    async def _process_request(self, request: PromptRequest, llm_provider: LLMProvider) -> Dict[str, Any]:
        # Chain of thought: encourage step-by-step reasoning
        enhanced_prompt = f"""Task: {request.prompt}

Context: {request.context or 'No additional context provided'}

Please solve this step by step:
1. First, identify what the task is asking for
2. Break down the problem into smaller parts
3. Solve each part systematically
4. Combine the results for a final answer

Let's work through this step by step:"""
        
        try:
            # Use actual LLM call
            llm_response = await rate_limited_llm_call(
                provider_type=llm_provider,
                prompt=enhanced_prompt,
                max_tokens=1000,
                temperature=0.7
            )
            
            result = llm_response["response"]
            # Extract reasoning steps from the response
            reasoning_lines = result.split('\n')
            reasoning = [line.strip() for line in reasoning_lines if line.strip() and any(step in line.lower() for step in ['step', '1.', '2.', '3.', '4.', 'first', 'second', 'third', 'finally'])]
            
            if not reasoning:
                reasoning = ["Applied chain-of-thought prompting technique"]
            
            metadata = {
                "technique": "chain_of_thought", 
                "reasoning_steps": len(reasoning),
                "model": llm_response.get("model", "unknown"),
                "usage": llm_response.get("usage", {})
            }
            
        except Exception as e:
            logger.error(f"LLM call failed: {str(e)}")
            # Fallback to placeholder
            result = f"Chain-of-thought response to: {request.prompt}"
            reasoning = [
                "Step 1: Analyzed the task requirements",
                "Step 2: Broke down the problem into components",
                "Step 3: Solved each component systematically",
                "Step 4: Synthesized the final answer"
            ]
            metadata = {"technique": "chain_of_thought", "reasoning_steps": len(reasoning), "error": str(e)}
        
        return {
            "result": result,
            "reasoning": reasoning,
            "metadata": metadata
        }

class SelfConsistencyAgent(BaseAgent):
    def __init__(self):
        super().__init__(AgentType.SELF_CONSISTENCY)
    
    async def _process_request(self, request: PromptRequest, llm_provider: LLMProvider) -> Dict[str, Any]:
        # Self-consistency: generate multiple reasoning paths
        num_paths = request.parameters.get("num_paths", 3) if request.parameters else 3
        
        enhanced_prompt = f"""Task: {request.prompt}

Context: {request.context or 'No additional context provided'}

Please provide multiple reasoning paths to solve this problem step by step:"""
        
        # Simulate multiple reasoning paths
        reasoning_paths = []
        for i in range(num_paths):
            reasoning_paths.append(f"Reasoning path {i+1}: Step-by-step analysis of {request.prompt}")
        
        # Placeholder for actual LLM call and consistency check
        result = f"Self-consistency response to: {request.prompt}"
        
        return {
            "result": result,
            "reasoning": reasoning_paths + ["Selected most consistent answer from multiple paths"],
            "metadata": {"technique": "self_consistency", "reasoning_paths": num_paths}
        }

class TreeOfThoughtsAgent(BaseAgent):
    def __init__(self):
        super().__init__(AgentType.TREE_OF_THOUGHTS)
    
    async def _process_request(self, request: PromptRequest, llm_provider: LLMProvider) -> Dict[str, Any]:
        # Tree of thoughts: explore multiple branches
        depth = request.parameters.get("depth", 2) if request.parameters else 2
        
        enhanced_prompt = f"""Task: {request.prompt}

Context: {request.context or 'No additional context provided'}

Let's explore this problem like a search tree, considering multiple branches of reasoning:"""
        
        # Simulate tree exploration
        tree_branches = []
        for level in range(depth):
            tree_branches.append(f"Level {level+1}: Exploring branch {level+1} of reasoning")
        
        # Placeholder for actual LLM call
        result = f"Tree-of-thoughts response to: {request.prompt}"
        
        return {
            "result": result,
            "reasoning": tree_branches + ["Selected best path from tree exploration"],
            "metadata": {"technique": "tree_of_thoughts", "tree_depth": depth}
        }

class ReActAgent(BaseAgent):
    def __init__(self):
        super().__init__(AgentType.REACT)
    
    async def _process_request(self, request: PromptRequest, llm_provider: LLMProvider) -> Dict[str, Any]:
        # ReAct: Reasoning + Acting
        enhanced_prompt = f"""Task: {request.prompt}

Context: {request.context or 'No additional context provided'}

Use the ReAct (Reasoning + Acting) approach:
1. Think about what you need to do
2. Act on your reasoning
3. Observe the results
4. Reflect and adjust if needed

Let's start:"""
        
        try:
            # Use actual LLM call
            llm_response = await rate_limited_llm_call(
                provider_type=llm_provider,
                prompt=enhanced_prompt,
                max_tokens=1000,
                temperature=0.7
            )
            
            result = llm_response["response"]
            # Extract ReAct steps from the response
            react_steps = []
            lines = result.split('\n')
            for line in lines:
                if any(keyword in line.lower() for keyword in ['think:', 'thought:', 'act:', 'action:', 'observe:', 'observation:', 'reflect:']):
                    react_steps.append(line.strip())
            
            if not react_steps:
                react_steps = [
                    "Think: Analyzed the task and determined approach",
                    "Act: Implemented the solution step",
                    "Observe: Evaluated the intermediate result",
                    "Reflect: Confirmed the approach is correct"
                ]
            
            metadata = {
                "technique": "react", 
                "react_cycles": max(1, len(react_steps) // 4),
                "model": llm_response.get("model", "unknown"),
                "usage": llm_response.get("usage", {})
            }
            
        except Exception as e:
            logger.error(f"LLM call failed: {str(e)}")
            # Fallback to placeholder
            result = f"ReAct response to: {request.prompt}"
            react_steps = [
                "Think: Analyzed the task and determined approach",
                "Act: Implemented the solution step",
                "Observe: Evaluated the intermediate result",
                "Reflect: Confirmed the approach is correct"
            ]
            metadata = {"technique": "react", "react_cycles": 1, "error": str(e)}
        
        return {
            "result": result,
            "reasoning": react_steps,
            "metadata": metadata
        }

# Advanced Agent Implementations
class RAGAgent(BaseAgent):
    def __init__(self):
        super().__init__(AgentType.RAG)
    
    async def _process_request(self, request: PromptRequest, llm_provider: LLMProvider) -> Dict[str, Any]:
        # RAG: Retrieval Augmented Generation
        enhanced_prompt = f"""Task: {request.prompt}

Context: {request.context or 'No additional context provided'}

Using Retrieval Augmented Generation approach:
1. First, I'll identify what information needs to be retrieved
2. Then, I'll use that information to generate a comprehensive response
3. I'll combine my knowledge with the retrieved context

Based on the available context and my knowledge base:"""
        
        try:
            # Use actual LLM call
            llm_response = await rate_limited_llm_call(
                provider_type=llm_provider,
                prompt=enhanced_prompt,
                max_tokens=1200,
                temperature=0.6
            )
            
            result = llm_response["response"]
            reasoning = [
                "Step 1: Analyzed information retrieval requirements",
                "Step 2: Combined retrieved context with base knowledge",
                "Step 3: Generated augmented response"
            ]
            
            metadata = {
                "technique": "rag", 
                "model": llm_response.get("model", "unknown"),
                "usage": llm_response.get("usage", {}),
                "context_length": len(request.context or "")
            }
            
        except Exception as e:
            logger.error(f"LLM call failed: {str(e)}")
            result = f"RAG response to: {request.prompt}"
            reasoning = ["Applied Retrieval Augmented Generation technique"]
            metadata = {"technique": "rag", "error": str(e)}
        
        return {
            "result": result,
            "reasoning": reasoning,
            "metadata": metadata
        }

class AutoPromptAgent(BaseAgent):
    def __init__(self):
        super().__init__(AgentType.AUTO_PROMPT)
    
    async def _process_request(self, request: PromptRequest, llm_provider: LLMProvider) -> Dict[str, Any]:
        # Auto Prompt Engineering: Optimize the prompt automatically
        optimization_prompt = f"""I need to optimize this prompt for better results:

Original Prompt: "{request.prompt}"
Context: {request.context or 'No additional context'}

Please create an optimized version of this prompt that:
1. Is clearer and more specific
2. Includes better instructions
3. Has examples if helpful
4. Uses effective prompt engineering techniques

Optimized Prompt:"""
        
        try:
            # First, optimize the prompt
            optimization_response = await rate_limited_llm_call(
                provider_type=llm_provider,
                prompt=optimization_prompt,
                max_tokens=800,
                temperature=0.5
            )
            
            optimized_prompt = optimization_response["response"]
            
            # Then use the optimized prompt
            final_response = await rate_limited_llm_call(
                provider_type=llm_provider,
                prompt=optimized_prompt,
                max_tokens=1000,
                temperature=0.7
            )
            
            result = final_response["response"]
            reasoning = [
                "Step 1: Analyzed original prompt for optimization opportunities",
                "Step 2: Created optimized prompt with better structure",
                f"Step 3: Applied optimized prompt: {optimized_prompt[:100]}...",
                "Step 4: Generated final response using optimized prompt"
            ]
            
            metadata = {
                "technique": "auto_prompt",
                "original_prompt": request.prompt,
                "optimized_prompt": optimized_prompt,
                "model": final_response.get("model", "unknown"),
                "usage": final_response.get("usage", {})
            }
            
        except Exception as e:
            logger.error(f"LLM call failed: {str(e)}")
            result = f"Auto-prompt optimized response to: {request.prompt}"
            reasoning = ["Applied automatic prompt optimization technique"]
            metadata = {"technique": "auto_prompt", "error": str(e)}
        
        return {
            "result": result,
            "reasoning": reasoning,
            "metadata": metadata
        }

class ProgramAidedAgent(BaseAgent):
    def __init__(self):
        super().__init__(AgentType.PROGRAM_AIDED)
    
    async def _process_request(self, request: PromptRequest, llm_provider: LLMProvider) -> Dict[str, Any]:
        # Program-Aided Language Model: Use code to solve problems
        enhanced_prompt = f"""Task: {request.prompt}

Context: {request.context or 'No additional context provided'}

I'll solve this using a Program-Aided approach:
1. First, I'll analyze if this problem can benefit from code
2. Then, I'll write Python code to help solve it
3. Finally, I'll interpret the results

Let me work through this systematically with code assistance:

```python
# Code to help solve: {request.prompt}
```"""
        
        try:
            # Use actual LLM call
            llm_response = await rate_limited_llm_call(
                provider_type=llm_provider,
                prompt=enhanced_prompt,
                max_tokens=1200,
                temperature=0.3  # Lower temperature for more precise code
            )
            
            result = llm_response["response"]
            reasoning = [
                "Step 1: Analyzed problem for code-assisted solution",
                "Step 2: Generated relevant Python code",
                "Step 3: Interpreted code results",
                "Step 4: Provided comprehensive solution"
            ]
            
            metadata = {
                "technique": "program_aided",
                "model": llm_response.get("model", "unknown"),
                "usage": llm_response.get("usage", {}),
                "code_assisted": True
            }
            
        except Exception as e:
            logger.error(f"LLM call failed: {str(e)}")
            result = f"Program-aided response to: {request.prompt}"
            reasoning = ["Applied Program-Aided Language Model technique"]
            metadata = {"technique": "program_aided", "error": str(e)}
        
        return {
            "result": result,
            "reasoning": reasoning,
            "metadata": metadata
        }

class FactualityCheckerAgent(BaseAgent):
    def __init__(self):
        super().__init__(AgentType.FACTUALITY_CHECKER)
    
    async def _process_request(self, request: PromptRequest, llm_provider: LLMProvider) -> Dict[str, Any]:
        # Factuality Checker: Validate accuracy of information
        enhanced_prompt = f"""Task: Analyze the following statement or content for factual accuracy:

Content to check: {request.prompt}

Context: {request.context or 'No additional context provided'}

Please provide a detailed factuality analysis:
1. Identify all factual claims made
2. Evaluate the accuracy of each claim
3. Note any potential inaccuracies or uncertainties
4. Provide confidence levels for assessments
5. Suggest corrections if needed

Factuality Analysis:"""
        
        try:
            # Use actual LLM call
            llm_response = await rate_limited_llm_call(
                provider_type=llm_provider,
                prompt=enhanced_prompt,
                max_tokens=1200,
                temperature=0.2  # Low temperature for more accurate fact-checking
            )
            
            result = llm_response["response"]
            reasoning = [
                "Step 1: Identified factual claims in the content",
                "Step 2: Cross-referenced claims with knowledge base",
                "Step 3: Evaluated accuracy and confidence levels",
                "Step 4: Provided detailed factuality assessment"
            ]
            
            metadata = {
                "technique": "factuality_checker",
                "model": llm_response.get("model", "unknown"),
                "usage": llm_response.get("usage", {}),
                "content_length": len(request.prompt)
            }
            
        except Exception as e:
            logger.error(f"LLM call failed: {str(e)}")
            result = f"Factuality analysis of: {request.prompt}"
            reasoning = ["Applied factuality checking technique"]
            metadata = {"technique": "factuality_checker", "error": str(e)}
        
        return {
            "result": result,
            "reasoning": reasoning,
            "metadata": metadata
        }

# Initialize agents
def initialize_agents():
    agents = [
        ZeroShotAgent(),
        FewShotAgent(),
        ChainOfThoughtAgent(),
        SelfConsistencyAgent(),
        TreeOfThoughtsAgent(),
        ReActAgent(),
        # Advanced agents
        RAGAgent(),
        AutoPromptAgent(),
        ProgramAidedAgent(),
        FactualityCheckerAgent()
    ]
    
    for agent in agents:
        AGENT_REGISTRY[agent.agent_type] = agent
    
    logger.info(f"Initialized {len(agents)} agents")

# Global workflow engine
WORKFLOW_ENGINE = None

# API Routes


@api_router.post("/signup", response_model=Token)
async def signup(user: UserCreate):
    existing = await get_user(user.username)
    if existing:
        raise HTTPException(status_code=400, detail="Username already registered")
    hashed_password = get_password_hash(user.password)
    await db.users.insert_one({"username": user.username, "hashed_password": hashed_password})
    access_token = create_access_token({"sub": user.username})
    return {"access_token": access_token, "token_type": "bearer", "user": {"username": user.username}}


@api_router.post("/token", response_model=Token)
async def login(form_data: OAuth2PasswordRequestForm = Depends()):
    user = await authenticate_user(form_data.username, form_data.password)
    if not user:
        raise HTTPException(status_code=401, detail="Incorrect username or password")
    access_token = create_access_token({"sub": user["username"]})
    return {"access_token": access_token, "token_type": "bearer", "user": {"username": user["username"]}}


@api_router.get("/progress")
async def get_progress(current_user: Dict[str, Any] = Depends(get_current_user)):
    return {"user": current_user["username"], "progress": []}


@api_router.get("/exercises")
async def get_exercises(current_user: Dict[str, Any] = Depends(get_current_user)):
    return {"user": current_user["username"], "exercises": []}
@api_router.get("/")
async def root():
    return {"message": "Prompt-This API", "version": "1.0.0"}

@api_router.get("/exercises/{chapter}")
async def get_exercises(chapter: str):
    """Fetch exercises for a specific chapter"""
    docs = await exercises_collection.find({"chapter": chapter}).to_list(100)
    docs = [serialize_doc(doc) for doc in docs]
    return {"exercises": docs}

@api_router.get("/agents")
async def get_agents():
    """Get list of available agents"""
    return {
        "agents": [
            {
                "type": agent.agent_type.value,
                "name": agent.name,
                "description": agent.description
            }
            for agent in AGENT_REGISTRY.values()
        ]
    }

@api_router.post("/agents/process")
async def process_agent_request(request: AgentRequest):
    """Process a request with a specific agent"""
    if request.agent_type not in AGENT_REGISTRY:
        raise HTTPException(status_code=404, detail=f"Agent {request.agent_type} not found")
    
    agent = AGENT_REGISTRY[request.agent_type]
    response = await agent.process(request.request, request.llm_provider)

    response_doc = response.dict()
    if request.session_id:
        response_doc["session_id"] = request.session_id
        await award_points(extract_user_id(request.session_id), 10)

    # Store in database
    await db.agent_responses.insert_one(response_doc)

    return response

@api_router.get("/agents/{agent_type}")
async def get_agent_info(agent_type: AgentType):
    """Get information about a specific agent"""
    if agent_type not in AGENT_REGISTRY:
        raise HTTPException(status_code=404, detail=f"Agent {agent_type} not found")
    
    agent = AGENT_REGISTRY[agent_type]
    return {
        "type": agent.agent_type.value,
        "name": agent.name,
        "description": agent.description
    }

@api_router.get("/sessions/{session_id}/history")
async def get_session_history(session_id: str):
    """Get history for a specific session"""
    responses = await db.agent_responses.find({"session_id": session_id}).to_list(100)
    # Serialize to handle ObjectId
    responses = [serialize_doc(response) for response in responses]
    return {"session_id": session_id, "responses": responses}


@api_router.get("/users/{user_id}/profile")
async def get_user_profile(user_id: str):
    """Get user points and achievements"""
    points_doc = await db.user_points.find_one({"user_id": user_id}) or {}
    achievements_doc = await db.user_achievements.find_one({"user_id": user_id}) or {}
    return {
        "user_id": user_id,
        "points": points_doc.get("points", 0),
        "achievements": achievements_doc.get("achievements", []),
    }

# Workflow API Endpoints
@api_router.post("/workflows")
async def create_workflow(request: Dict[str, Any]):
    """Create a new workflow"""
    global WORKFLOW_ENGINE
    if not WORKFLOW_ENGINE:
        WORKFLOW_ENGINE = get_workflow_engine(AGENT_REGISTRY)
    
    name = request.get("name", "Untitled Workflow")
    description = request.get("description")
    steps = request.get("steps", [])
    session_id = request.get("session_id")
    
    workflow = await WORKFLOW_ENGINE.create_workflow(name, steps, description, session_id)
    
    # Store in database with proper serialization
    workflow_dict = workflow.dict()
    await db.workflows.insert_one(workflow_dict)
    
    return workflow.dict()

@api_router.post("/workflows/{workflow_id}/execute")
async def execute_workflow(workflow_id: str, background_tasks: BackgroundTasks, lang: str = "en"):
    """Execute a workflow"""
    global WORKFLOW_ENGINE
    if not WORKFLOW_ENGINE:
        WORKFLOW_ENGINE = get_workflow_engine(AGENT_REGISTRY)
    
    # Execute workflow in background
    background_tasks.add_task(execute_workflow_task, workflow_id)
    
    return {
        "message": translate(lang, "workflow_started", workflow_id=workflow_id),
        "workflow_id": workflow_id,
    }

async def execute_workflow_task(workflow_id: str):
    """Background task to execute workflow"""
    try:
        workflow = await WORKFLOW_ENGINE.execute_workflow(workflow_id)
        # Update in database
        await db.workflows.replace_one({"id": workflow_id}, workflow.dict())
        if workflow.session_id:
            await award_points(extract_user_id(workflow.session_id), 50)
        logger.info(f"Workflow {workflow_id} completed")
    except Exception as e:
        logger.error(f"Workflow {workflow_id} failed: {str(e)}")

@api_router.get("/workflows/{workflow_id}")
async def get_workflow(workflow_id: str, lang: str = "en"):
    """Get workflow details"""
    global WORKFLOW_ENGINE
    if not WORKFLOW_ENGINE:
        WORKFLOW_ENGINE = get_workflow_engine(AGENT_REGISTRY)
    
    workflow = WORKFLOW_ENGINE.get_workflow(workflow_id)
    if not workflow:
        # Try to get from database
        workflow_data = await db.workflows.find_one({"id": workflow_id})
        if not workflow_data:
            raise HTTPException(status_code=404, detail=translate(lang, "workflow_not_found"))
        return serialize_doc(workflow_data)
    
    return workflow.dict()

@api_router.get("/workflows")
async def list_workflows(active_only: bool = False):
    """List workflows"""
    global WORKFLOW_ENGINE
    if not WORKFLOW_ENGINE:
        WORKFLOW_ENGINE = get_workflow_engine(AGENT_REGISTRY)
    
    if active_only:
        workflows = WORKFLOW_ENGINE.list_active_workflows()
        # Convert to dict format for serialization
        workflows_data = [workflow.dict() for workflow in workflows]
    else:
        # Get from database and handle ObjectId serialization
        workflows_data = await db.workflows.find().to_list(100)
        workflows_data = [serialize_doc(workflow) for workflow in workflows_data]
    
    return {"workflows": workflows_data}

@api_router.delete("/workflows/{workflow_id}")
async def cancel_workflow(workflow_id: str, lang: str = "en"):
    """Cancel an active workflow"""
    global WORKFLOW_ENGINE
    if not WORKFLOW_ENGINE:
        WORKFLOW_ENGINE = get_workflow_engine(AGENT_REGISTRY)
    
    success = await WORKFLOW_ENGINE.cancel_workflow(workflow_id)
    if not success:
        raise HTTPException(status_code=404, detail=translate(lang, "workflow_not_active"))

    return {"message": translate(lang, "workflow_cancelled", workflow_id=workflow_id)}

# Workflow Templates
@api_router.get("/workflow-templates")
async def get_workflow_templates():
    """Get predefined workflow templates"""
    templates = [
        {
            "id": "analysis_pipeline",
            "name": "Content Analysis Pipeline",
            "description": "Analyze content using multiple agents for comprehensive insights",
            "steps": [
                {
                    "name": "Zero-Shot Analysis",
                    "agent_type": "zero_shot",
                    "prompt": "Provide an initial analysis of the following content: {content}",
                    "llm_provider": "openai"
                },
                {
                    "name": "Chain-of-Thought Deep Dive",
                    "agent_type": "chain_of_thought",
                    "prompt": "Provide a detailed step-by-step analysis of the content",
                    "depends_on": ["Zero-Shot Analysis"],
                    "llm_provider": "anthropic"
                },
                {
                    "name": "Factuality Check",
                    "agent_type": "factuality_checker",
                    "prompt": "Check the factual accuracy of the analysis",
                    "depends_on": ["Chain-of-Thought Deep Dive"],
                    "llm_provider": "openai"
                }
            ]
        },
        {
            "id": "problem_solving",
            "name": "Multi-Agent Problem Solving",
            "description": "Solve complex problems using different reasoning approaches",
            "steps": [
                {
                    "name": "Tree of Thoughts Exploration",
                    "agent_type": "tree_of_thoughts",
                    "prompt": "Explore different solution paths for: {problem}",
                    "llm_provider": "openai"
                },
                {
                    "name": "Program-Aided Solution",
                    "agent_type": "program_aided",
                    "prompt": "Use code to solve this problem if applicable",
                    "depends_on": ["Tree of Thoughts Exploration"],
                    "llm_provider": "openai"
                },
                {
                    "name": "Self-Consistency Check",
                    "agent_type": "self_consistency",
                    "prompt": "Verify the solution using multiple reasoning paths",
                    "depends_on": ["Program-Aided Solution"],
                    "llm_provider": "anthropic"
                }
            ]
        },
        {
            "id": "content_generation",
            "name": "Content Generation & Optimization",
            "description": "Generate and optimize content using multiple techniques",
            "steps": [
                {
                    "name": "Initial Generation",
                    "agent_type": "zero_shot",
                    "prompt": "Generate content for: {topic}",
                    "llm_provider": "openai"
                },
                {
                    "name": "Auto-Prompt Optimization",
                    "agent_type": "auto_prompt",
                    "prompt": "Improve and optimize the generated content",
                    "depends_on": ["Initial Generation"],
                    "llm_provider": "anthropic"
                },
                {
                    "name": "RAG Enhancement",
                    "agent_type": "rag",
                    "prompt": "Enhance with additional context and information",
                    "depends_on": ["Auto-Prompt Optimization"],
                    "llm_provider": "openai"
                }
            ]
        }
    ]
    
    return {"templates": templates}

<<<<<<< HEAD
# Forum integration
try:
    from flask import Flask
    from flask_discuss import Discuss
    from starlette.middleware.wsgi import WSGIMiddleware

    flask_forum = Flask(__name__)
    Discuss(flask_forum)
    app.mount("/forum", WSGIMiddleware(flask_forum))
except Exception:  # pragma: no cover - fallback when package missing
    forum_router = APIRouter(prefix="/forum")

    class ForumThread(BaseModel):
        id: str = Field(default_factory=lambda: str(uuid.uuid4()))
        title: str
        content: str
        created_at: datetime = Field(default_factory=datetime.utcnow)

    class ThreadCreate(BaseModel):
        title: str
        content: str

    forum_threads: List[ForumThread] = []

    @forum_router.get("/threads", response_model=List[ForumThread])
    async def list_threads() -> List[ForumThread]:
        return forum_threads

    @forum_router.post("/threads", response_model=ForumThread)
    async def create_thread(thread: ThreadCreate) -> ForumThread:
        new_thread = ForumThread(title=thread.title, content=thread.content)
        forum_threads.append(new_thread)
        return new_thread

    app.include_router(forum_router)
=======
# Guidebook routes
@app.get("/guidebook")
async def list_guidebook_chapters():
    if not GUIDEBOOK_DIR.exists():
        raise HTTPException(status_code=404, detail="Guidebook not found")
    chapters = [f.name for f in GUIDEBOOK_DIR.glob("*.md")]
    chapters += [f.name for f in GUIDEBOOK_DIR.glob("*.html")]
    return {"chapters": sorted(chapters)}


@app.get("/guidebook/{chapter_name}")
async def get_guidebook_chapter(chapter_name: str):
    file_path = GUIDEBOOK_DIR / chapter_name
    if not file_path.exists() or not file_path.is_file():
        raise HTTPException(status_code=404, detail="Chapter not found")
    content = file_path.read_text(encoding="utf-8")
    if file_path.suffix == ".html":
        return HTMLResponse(content)
    return PlainTextResponse(content, media_type="text/markdown")
>>>>>>> 21b60de9

# Include router
app.include_router(api_router)

# Initialize agents on startup
@app.on_event("startup")
async def startup_event():
    # Initialize LLM providers
    await llm_manager.initialize_all_providers()
    # Initialize agents
    initialize_agents()
    # Initialize workflow engine
    global WORKFLOW_ENGINE
    WORKFLOW_ENGINE = get_workflow_engine(AGENT_REGISTRY)

@app.on_event("shutdown")
async def shutdown_event():
    client.close()

if __name__ == "__main__":
    import uvicorn
    uvicorn.run(app, host="0.0.0.0", port=8001)<|MERGE_RESOLUTION|>--- conflicted
+++ resolved
@@ -1180,7 +1180,6 @@
     
     return {"templates": templates}
 
-<<<<<<< HEAD
 # Forum integration
 try:
     from flask import Flask
@@ -1191,6 +1190,12 @@
     Discuss(flask_forum)
     app.mount("/forum", WSGIMiddleware(flask_forum))
 except Exception:  # pragma: no cover - fallback when package missing
+    from fastapi import APIRouter
+    from pydantic import BaseModel, Field
+    from typing import List
+    import uuid
+    from datetime import datetime
+
     forum_router = APIRouter(prefix="/forum")
 
     class ForumThread(BaseModel):
@@ -1214,29 +1219,6 @@
         new_thread = ForumThread(title=thread.title, content=thread.content)
         forum_threads.append(new_thread)
         return new_thread
-
-    app.include_router(forum_router)
-=======
-# Guidebook routes
-@app.get("/guidebook")
-async def list_guidebook_chapters():
-    if not GUIDEBOOK_DIR.exists():
-        raise HTTPException(status_code=404, detail="Guidebook not found")
-    chapters = [f.name for f in GUIDEBOOK_DIR.glob("*.md")]
-    chapters += [f.name for f in GUIDEBOOK_DIR.glob("*.html")]
-    return {"chapters": sorted(chapters)}
-
-
-@app.get("/guidebook/{chapter_name}")
-async def get_guidebook_chapter(chapter_name: str):
-    file_path = GUIDEBOOK_DIR / chapter_name
-    if not file_path.exists() or not file_path.is_file():
-        raise HTTPException(status_code=404, detail="Chapter not found")
-    content = file_path.read_text(encoding="utf-8")
-    if file_path.suffix == ".html":
-        return HTMLResponse(content)
-    return PlainTextResponse(content, media_type="text/markdown")
->>>>>>> 21b60de9
 
 # Include router
 app.include_router(api_router)
