from fastapi.middleware.cors import CORSMiddleware
from fastapi.security import OAuth2PasswordBearer, OAuth2PasswordRequestForm
from dotenv import load_dotenv
from motor.motor_asyncio import AsyncIOMotorClient
import os
import logging
from pathlib import Path
from pydantic import BaseModel, Field
from typing import List, Dict, Any, Optional, Literal
import uuid
from datetime import datetime, timedelta
from enum import Enum
import asyncio
import json
import sys
from pathlib import Path

# Add the backend directory to Python path
sys.path.append(str(Path(__file__).parent))

from llm_providers import LLMProviderManager, llm_manager
from workflow_engine import WorkflowEngine, get_workflow_engine, Workflow, WorkflowStep
from i18n import translate

# Custom JSON encoder for MongoDB ObjectId
from bson import ObjectId

def serialize_doc(doc):
    """Convert MongoDB document to JSON serializable format"""
    if doc is None:
        return None
    
    if isinstance(doc, dict):
        return {key: serialize_doc(value) for key, value in doc.items()}
    elif isinstance(doc, list):
        return [serialize_doc(item) for item in doc]
    elif isinstance(doc, ObjectId):
        return str(doc)
    elif hasattr(doc, 'dict'):  # Pydantic models
        return doc.dict()
    else:
        return doc

# Load environment variables
ROOT_DIR = Path(__file__).parent
GUIDEBOOK_DIR = ROOT_DIR.parent / 'docs' / 'guidebook'
load_dotenv(ROOT_DIR / '.env')

# MongoDB connection
mongo_url = os.environ['MONGO_URL']
client = AsyncIOMotorClient(mongo_url)
db = client[os.environ['DB_NAME']]
exercises_collection = db["exercises"]

# Create the main app
app = FastAPI(title="Prompt-This API", version="1.0.0")
api_router = APIRouter(prefix="/api")

# Authentication setup
SECRET_KEY = os.environ.get("SECRET_KEY", "change-me")
ALGORITHM = "HS256"
ACCESS_TOKEN_EXPIRE_MINUTES = 30

pwd_context = CryptContext(schemes=["bcrypt"], deprecated="auto")
oauth2_scheme = OAuth2PasswordBearer(tokenUrl="/api/token")


class Token(BaseModel):
    access_token: str
    token_type: str
    user: Dict[str, Any]


class User(BaseModel):
    username: str


class UserCreate(User):
    password: str


def verify_password(plain_password: str, hashed_password: str) -> bool:
    return pwd_context.verify(plain_password, hashed_password)


def get_password_hash(password: str) -> str:
    return pwd_context.hash(password)


async def get_user(username: str) -> Optional[Dict[str, Any]]:
    return await db.users.find_one({"username": username})


async def authenticate_user(username: str, password: str) -> Optional[Dict[str, Any]]:
    user = await get_user(username)
    if not user or not verify_password(password, user.get("hashed_password", "")):
        return None
    return user


def create_access_token(data: dict, expires_delta: Optional[timedelta] = None) -> str:
    to_encode = data.copy()
    expire = datetime.utcnow() + (expires_delta or timedelta(minutes=ACCESS_TOKEN_EXPIRE_MINUTES))
    to_encode.update({"exp": expire})
    return jwt.encode(to_encode, SECRET_KEY, algorithm=ALGORITHM)


async def get_current_user(token: str = Depends(oauth2_scheme)) -> Dict[str, Any]:
    credentials_exception = HTTPException(
        status_code=401,
        detail="Could not validate credentials",
        headers={"WWW-Authenticate": "Bearer"},
    )
    try:
        payload = jwt.decode(token, SECRET_KEY, algorithms=[ALGORITHM])
        username: Optional[str] = payload.get("sub")
        if username is None:
            raise credentials_exception
    except JWTError:
        raise credentials_exception
    user = await get_user(username)
    if user is None:
        raise credentials_exception
    return user

# CORS middleware
app.add_middleware(
    CORSMiddleware,
    allow_credentials=True,
    allow_origins=["*"],
    allow_methods=["*"],
    allow_headers=["*"],
)

# Logging configuration
logging.basicConfig(
    level=logging.INFO,
    format='%(asctime)s - %(name)s - %(levelname)s - %(message)s'
)
logger = logging.getLogger(__name__)

# Rate limiting for LLM calls
LLM_REQUESTS_PER_SECOND = int(os.getenv("LLM_REQUESTS_PER_SECOND", 5))
LLM_QUEUE_TIMEOUT = float(os.getenv("LLM_QUEUE_TIMEOUT", 1))
llm_rate_limiter = AsyncLimiter(LLM_REQUESTS_PER_SECOND, 1)

async def rate_limited_llm_call(**kwargs):
    """Call the LLM with rate limiting and queue control."""
    try:
        await asyncio.wait_for(llm_rate_limiter.acquire(), timeout=LLM_QUEUE_TIMEOUT)
    except asyncio.TimeoutError:
        raise HTTPException(status_code=503, detail="Server is busy. Please try again later.")
    try:
        return await llm_manager.generate_response(**kwargs)
    finally:
        llm_rate_limiter.release()

# Enums and Models
class AgentType(str, Enum):
    ZERO_SHOT = "zero_shot"
    FEW_SHOT = "few_shot"
    CHAIN_OF_THOUGHT = "chain_of_thought"
    SELF_CONSISTENCY = "self_consistency"
    TREE_OF_THOUGHTS = "tree_of_thoughts"
    REACT = "react"
    # Advanced agents
    RAG = "rag"
    AUTO_PROMPT = "auto_prompt"
    PROGRAM_AIDED = "program_aided"
    FACTUALITY_CHECKER = "factuality_checker"

class LLMProvider(str, Enum):
    OPENAI = "openai"
    ANTHROPIC = "anthropic"
    LOCAL = "local"

class AgentStatus(str, Enum):
    IDLE = "idle"
    PROCESSING = "processing"
    COMPLETED = "completed"
    FAILED = "failed"

class PromptRequest(BaseModel):
    prompt: str
    context: Optional[str] = None
    examples: Optional[List[Dict[str, str]]] = None
    parameters: Optional[Dict[str, Any]] = None

class AgentRequest(BaseModel):
    agent_type: AgentType
    llm_provider: LLMProvider = LLMProvider.OPENAI
    request: PromptRequest
    session_id: Optional[str] = None

class AgentResponse(BaseModel):
    id: str = Field(default_factory=lambda: str(uuid.uuid4()))
    agent_type: AgentType
    status: AgentStatus
    result: Optional[str] = None
    reasoning: Optional[List[str]] = None
    metadata: Optional[Dict[str, Any]] = None
    error: Optional[str] = None
    created_at: datetime = Field(default_factory=datetime.utcnow)
    completed_at: Optional[datetime] = None

class WorkflowStep(BaseModel):
    agent_type: AgentType
    request: PromptRequest
    depends_on: Optional[List[str]] = None

class WorkflowRequest(BaseModel):
    name: str
    steps: List[WorkflowStep]
    llm_provider: LLMProvider = LLMProvider.OPENAI
    session_id: Optional[str] = None

class WorkflowResponse(BaseModel):
    id: str = Field(default_factory=lambda: str(uuid.uuid4()))
    name: str
    status: AgentStatus
    steps: List[AgentResponse]
    created_at: datetime = Field(default_factory=datetime.utcnow)
    completed_at: Optional[datetime] = None

<<<<<<< HEAD

class FeedbackRequest(BaseModel):
    """Request model for prompt feedback"""
    prompt: str
    llm_provider: LLMProvider = LLMProvider.OPENAI


class FeedbackResponse(BaseModel):
    """Response model for prompt feedback"""
    feedback: str
=======
from pydantic import BaseModel, Field
from typing import List, Optional
from datetime import datetime

class UserProgress(BaseModel):
    user_id: str
    completed_exercises: List[str] = []
    completed_tutorials: List[str] = []

class Achievement(BaseModel):
    name: str
    icon: str
    description: Optional[str] = None
    awarded_at: datetime = Field(default_factory=datetime.utcnow)

class UserAchievements(BaseModel):
    user_id: str
    achievements: List[Achievement] = Field(default_factory=list)

class UserPoints(BaseModel):
    user_id: str
    points: int = 0

# New Exercise model
class Exercise(BaseModel):
    chapter: str
    question: str
    solution: str
>>>>>>> c79c8371

# Agent Registry
AGENT_REGISTRY = {}


BADGE_THRESHOLDS = [
    (100, {"name": "Bronze", "icon": "🥉"}),
    (500, {"name": "Silver", "icon": "🥈"}),
    (1000, {"name": "Gold", "icon": "🥇"}),
]


def extract_user_id(session_id: Optional[str]) -> Optional[str]:
    if not session_id:
        return None
    if session_id.startswith("user_"):
        return session_id[5:].rsplit("_", 1)[0]
    return session_id


async def award_points(user_id: Optional[str], points: int):
    if not user_id:
        return

    points_doc = await db.user_points.find_one({"user_id": user_id})
    if points_doc:
        new_points = points_doc.get("points", 0) + points
        await db.user_points.update_one(
            {"user_id": user_id}, {"$set": {"points": new_points}}
        )
    else:
        new_points = points
        await db.user_points.insert_one(UserPoints(user_id=user_id, points=new_points).dict())

    achievements_doc = await db.user_achievements.find_one({"user_id": user_id})
    if achievements_doc:
        achievements_list = achievements_doc.get("achievements", [])
    else:
        achievements_list = []
        await db.user_achievements.insert_one(UserAchievements(user_id=user_id).dict())

    updated = False
    for threshold, badge in BADGE_THRESHOLDS:
        if new_points >= threshold and not any(a.get("name") == badge["name"] for a in achievements_list):
            achievements_list.append(badge)
            updated = True

    if updated:
        await db.user_achievements.update_one(
            {"user_id": user_id}, {"$set": {"achievements": achievements_list}}
        )


class BaseAgent:
    def __init__(self, agent_type: AgentType):
        self.agent_type = agent_type
        self.name = agent_type.value.replace('_', ' ').title()
        self.description = self._get_description()
    
    def _get_description(self) -> str:
        descriptions = {
            AgentType.ZERO_SHOT: "Performs tasks without examples, relying on the model's pre-trained knowledge",
            AgentType.FEW_SHOT: "Uses provided examples to guide the model's response generation",
            AgentType.CHAIN_OF_THOUGHT: "Breaks down complex problems into step-by-step reasoning",
            AgentType.SELF_CONSISTENCY: "Generates multiple reasoning paths and selects the most consistent answer",
            AgentType.TREE_OF_THOUGHTS: "Explores multiple reasoning branches like a search tree",
            AgentType.REACT: "Combines reasoning and action-taking capabilities",
            AgentType.RAG: "Retrieval Augmented Generation - combines external knowledge with generation",
            AgentType.AUTO_PROMPT: "Automatically optimizes and refines prompts for better results",
            AgentType.PROGRAM_AIDED: "Uses code generation and execution to solve complex problems",
            AgentType.FACTUALITY_CHECKER: "Validates the factual accuracy of generated content"
        }
        return descriptions.get(self.agent_type, "Specialized prompt engineering agent")
    
    async def process(self, request: PromptRequest, llm_provider: LLMProvider) -> AgentResponse:
        """Process a request and return response"""
        response = AgentResponse(
            agent_type=self.agent_type,
            status=AgentStatus.PROCESSING
        )
        
        try:
            # Simulate processing - will be replaced with actual LLM calls
            await asyncio.sleep(0.1)  # Simulate async processing

            # Call the specific agent's processing method
            result = await self._process_request(request, llm_provider)

            response.status = AgentStatus.COMPLETED
            response.result = result.get("result", "")
            response.reasoning = result.get("reasoning", [])
            response.metadata = result.get("metadata", {})
            response.completed_at = datetime.utcnow()

        except HTTPException:
            raise
        except Exception as e:
            response.status = AgentStatus.FAILED
            response.error = str(e)
            response.completed_at = datetime.utcnow()
            logger.error(f"Agent {self.agent_type} failed: {str(e)}")
        
        return response
    
    async def _process_request(self, request: PromptRequest, llm_provider: LLMProvider) -> Dict[str, Any]:
        """Override this method in specific agent implementations"""
        raise NotImplementedError("Subclasses must implement _process_request")

# Core Agent Implementations
class ZeroShotAgent(BaseAgent):
    def __init__(self):
        super().__init__(AgentType.ZERO_SHOT)
    
    async def _process_request(self, request: PromptRequest, llm_provider: LLMProvider) -> Dict[str, Any]:
        # Zero-shot prompting: direct prompt without examples
        enhanced_prompt = f"""Task: {request.prompt}

Context: {request.context or 'No additional context provided'}

Please provide a direct and accurate response to the task above."""
        
        try:
            # Use actual LLM call
            llm_response = await rate_limited_llm_call(
                provider_type=llm_provider,
                prompt=enhanced_prompt,
                max_tokens=1000,
                temperature=0.7
            )
            
            result = llm_response["response"]
            metadata = {
                "technique": "zero_shot", 
                "prompt_length": len(enhanced_prompt),
                "model": llm_response.get("model", "unknown"),
                "usage": llm_response.get("usage", {})
            }
            
        except Exception as e:
            logger.error(f"LLM call failed: {str(e)}")
            # Fallback to placeholder
            result = f"Zero-shot response to: {request.prompt}"
            metadata = {"technique": "zero_shot", "error": str(e)}
        
        return {
            "result": result,
            "reasoning": ["Applied zero-shot prompting technique"],
            "metadata": metadata
        }

class FewShotAgent(BaseAgent):
    def __init__(self):
        super().__init__(AgentType.FEW_SHOT)
    
    async def _process_request(self, request: PromptRequest, llm_provider: LLMProvider) -> Dict[str, Any]:
        # Few-shot prompting: use examples to guide response
        examples_text = ""
        if request.examples:
            for i, example in enumerate(request.examples, 1):
                examples_text += f"\nExample {i}:\n"
                examples_text += f"Input: {example.get('input', '')}\n"
                examples_text += f"Output: {example.get('output', '')}\n"
        
        enhanced_prompt = f"""Task: {request.prompt}

Context: {request.context or 'No additional context provided'}

Examples:{examples_text}

Now, please provide a response following the pattern shown in the examples above."""
        
        try:
            # Use actual LLM call
            llm_response = await rate_limited_llm_call(
                provider_type=llm_provider,
                prompt=enhanced_prompt,
                max_tokens=1000,
                temperature=0.7
            )
            
            result = llm_response["response"]
            metadata = {
                "technique": "few_shot", 
                "examples_count": len(request.examples or []),
                "model": llm_response.get("model", "unknown"),
                "usage": llm_response.get("usage", {})
            }
            
        except Exception as e:
            logger.error(f"LLM call failed: {str(e)}")
            # Fallback to placeholder
            result = f"Few-shot response to: {request.prompt}"
            metadata = {"technique": "few_shot", "examples_count": len(request.examples or []), "error": str(e)}
        
        return {
            "result": result,
            "reasoning": [f"Used {len(request.examples or [])} examples to guide response"],
            "metadata": metadata
        }

class ChainOfThoughtAgent(BaseAgent):
    def __init__(self):
        super().__init__(AgentType.CHAIN_OF_THOUGHT)
    
    async def _process_request(self, request: PromptRequest, llm_provider: LLMProvider) -> Dict[str, Any]:
        # Chain of thought: encourage step-by-step reasoning
        enhanced_prompt = f"""Task: {request.prompt}

Context: {request.context or 'No additional context provided'}

Please solve this step by step:
1. First, identify what the task is asking for
2. Break down the problem into smaller parts
3. Solve each part systematically
4. Combine the results for a final answer

Let's work through this step by step:"""
        
        try:
            # Use actual LLM call
            llm_response = await rate_limited_llm_call(
                provider_type=llm_provider,
                prompt=enhanced_prompt,
                max_tokens=1000,
                temperature=0.7
            )
            
            result = llm_response["response"]
            # Extract reasoning steps from the response
            reasoning_lines = result.split('\n')
            reasoning = [line.strip() for line in reasoning_lines if line.strip() and any(step in line.lower() for step in ['step', '1.', '2.', '3.', '4.', 'first', 'second', 'third', 'finally'])]
            
            if not reasoning:
                reasoning = ["Applied chain-of-thought prompting technique"]
            
            metadata = {
                "technique": "chain_of_thought", 
                "reasoning_steps": len(reasoning),
                "model": llm_response.get("model", "unknown"),
                "usage": llm_response.get("usage", {})
            }
            
        except Exception as e:
            logger.error(f"LLM call failed: {str(e)}")
            # Fallback to placeholder
            result = f"Chain-of-thought response to: {request.prompt}"
            reasoning = [
                "Step 1: Analyzed the task requirements",
                "Step 2: Broke down the problem into components",
                "Step 3: Solved each component systematically",
                "Step 4: Synthesized the final answer"
            ]
            metadata = {"technique": "chain_of_thought", "reasoning_steps": len(reasoning), "error": str(e)}
        
        return {
            "result": result,
            "reasoning": reasoning,
            "metadata": metadata
        }

class SelfConsistencyAgent(BaseAgent):
    def __init__(self):
        super().__init__(AgentType.SELF_CONSISTENCY)
    
    async def _process_request(self, request: PromptRequest, llm_provider: LLMProvider) -> Dict[str, Any]:
        # Self-consistency: generate multiple reasoning paths
        num_paths = request.parameters.get("num_paths", 3) if request.parameters else 3
        
        enhanced_prompt = f"""Task: {request.prompt}

Context: {request.context or 'No additional context provided'}

Please provide multiple reasoning paths to solve this problem step by step:"""
        
        # Simulate multiple reasoning paths
        reasoning_paths = []
        for i in range(num_paths):
            reasoning_paths.append(f"Reasoning path {i+1}: Step-by-step analysis of {request.prompt}")
        
        # Placeholder for actual LLM call and consistency check
        result = f"Self-consistency response to: {request.prompt}"
        
        return {
            "result": result,
            "reasoning": reasoning_paths + ["Selected most consistent answer from multiple paths"],
            "metadata": {"technique": "self_consistency", "reasoning_paths": num_paths}
        }

class TreeOfThoughtsAgent(BaseAgent):
    def __init__(self):
        super().__init__(AgentType.TREE_OF_THOUGHTS)
    
    async def _process_request(self, request: PromptRequest, llm_provider: LLMProvider) -> Dict[str, Any]:
        # Tree of thoughts: explore multiple branches
        depth = request.parameters.get("depth", 2) if request.parameters else 2
        
        enhanced_prompt = f"""Task: {request.prompt}

Context: {request.context or 'No additional context provided'}

Let's explore this problem like a search tree, considering multiple branches of reasoning:"""
        
        # Simulate tree exploration
        tree_branches = []
        for level in range(depth):
            tree_branches.append(f"Level {level+1}: Exploring branch {level+1} of reasoning")
        
        # Placeholder for actual LLM call
        result = f"Tree-of-thoughts response to: {request.prompt}"
        
        return {
            "result": result,
            "reasoning": tree_branches + ["Selected best path from tree exploration"],
            "metadata": {"technique": "tree_of_thoughts", "tree_depth": depth}
        }

class ReActAgent(BaseAgent):
    def __init__(self):
        super().__init__(AgentType.REACT)
    
    async def _process_request(self, request: PromptRequest, llm_provider: LLMProvider) -> Dict[str, Any]:
        # ReAct: Reasoning + Acting
        enhanced_prompt = f"""Task: {request.prompt}

Context: {request.context or 'No additional context provided'}

Use the ReAct (Reasoning + Acting) approach:
1. Think about what you need to do
2. Act on your reasoning
3. Observe the results
4. Reflect and adjust if needed

Let's start:"""
        
        try:
            # Use actual LLM call
            llm_response = await rate_limited_llm_call(
                provider_type=llm_provider,
                prompt=enhanced_prompt,
                max_tokens=1000,
                temperature=0.7
            )
            
            result = llm_response["response"]
            # Extract ReAct steps from the response
            react_steps = []
            lines = result.split('\n')
            for line in lines:
                if any(keyword in line.lower() for keyword in ['think:', 'thought:', 'act:', 'action:', 'observe:', 'observation:', 'reflect:']):
                    react_steps.append(line.strip())
            
            if not react_steps:
                react_steps = [
                    "Think: Analyzed the task and determined approach",
                    "Act: Implemented the solution step",
                    "Observe: Evaluated the intermediate result",
                    "Reflect: Confirmed the approach is correct"
                ]
            
            metadata = {
                "technique": "react", 
                "react_cycles": max(1, len(react_steps) // 4),
                "model": llm_response.get("model", "unknown"),
                "usage": llm_response.get("usage", {})
            }
            
        except Exception as e:
            logger.error(f"LLM call failed: {str(e)}")
            # Fallback to placeholder
            result = f"ReAct response to: {request.prompt}"
            react_steps = [
                "Think: Analyzed the task and determined approach",
                "Act: Implemented the solution step",
                "Observe: Evaluated the intermediate result",
                "Reflect: Confirmed the approach is correct"
            ]
            metadata = {"technique": "react", "react_cycles": 1, "error": str(e)}
        
        return {
            "result": result,
            "reasoning": react_steps,
            "metadata": metadata
        }

# Advanced Agent Implementations
class RAGAgent(BaseAgent):
    def __init__(self):
        super().__init__(AgentType.RAG)
    
    async def _process_request(self, request: PromptRequest, llm_provider: LLMProvider) -> Dict[str, Any]:
        # RAG: Retrieval Augmented Generation
        enhanced_prompt = f"""Task: {request.prompt}

Context: {request.context or 'No additional context provided'}

Using Retrieval Augmented Generation approach:
1. First, I'll identify what information needs to be retrieved
2. Then, I'll use that information to generate a comprehensive response
3. I'll combine my knowledge with the retrieved context

Based on the available context and my knowledge base:"""
        
        try:
            # Use actual LLM call
            llm_response = await rate_limited_llm_call(
                provider_type=llm_provider,
                prompt=enhanced_prompt,
                max_tokens=1200,
                temperature=0.6
            )
            
            result = llm_response["response"]
            reasoning = [
                "Step 1: Analyzed information retrieval requirements",
                "Step 2: Combined retrieved context with base knowledge",
                "Step 3: Generated augmented response"
            ]
            
            metadata = {
                "technique": "rag", 
                "model": llm_response.get("model", "unknown"),
                "usage": llm_response.get("usage", {}),
                "context_length": len(request.context or "")
            }
            
        except Exception as e:
            logger.error(f"LLM call failed: {str(e)}")
            result = f"RAG response to: {request.prompt}"
            reasoning = ["Applied Retrieval Augmented Generation technique"]
            metadata = {"technique": "rag", "error": str(e)}
        
        return {
            "result": result,
            "reasoning": reasoning,
            "metadata": metadata
        }

class AutoPromptAgent(BaseAgent):
    def __init__(self):
        super().__init__(AgentType.AUTO_PROMPT)
    
    async def _process_request(self, request: PromptRequest, llm_provider: LLMProvider) -> Dict[str, Any]:
        # Auto Prompt Engineering: Optimize the prompt automatically
        optimization_prompt = f"""I need to optimize this prompt for better results:

Original Prompt: "{request.prompt}"
Context: {request.context or 'No additional context'}

Please create an optimized version of this prompt that:
1. Is clearer and more specific
2. Includes better instructions
3. Has examples if helpful
4. Uses effective prompt engineering techniques

Optimized Prompt:"""
        
        try:
            # First, optimize the prompt
            optimization_response = await rate_limited_llm_call(
                provider_type=llm_provider,
                prompt=optimization_prompt,
                max_tokens=800,
                temperature=0.5
            )
            
            optimized_prompt = optimization_response["response"]
            
            # Then use the optimized prompt
            final_response = await rate_limited_llm_call(
                provider_type=llm_provider,
                prompt=optimized_prompt,
                max_tokens=1000,
                temperature=0.7
            )
            
            result = final_response["response"]
            reasoning = [
                "Step 1: Analyzed original prompt for optimization opportunities",
                "Step 2: Created optimized prompt with better structure",
                f"Step 3: Applied optimized prompt: {optimized_prompt[:100]}...",
                "Step 4: Generated final response using optimized prompt"
            ]
            
            metadata = {
                "technique": "auto_prompt",
                "original_prompt": request.prompt,
                "optimized_prompt": optimized_prompt,
                "model": final_response.get("model", "unknown"),
                "usage": final_response.get("usage", {})
            }
            
        except Exception as e:
            logger.error(f"LLM call failed: {str(e)}")
            result = f"Auto-prompt optimized response to: {request.prompt}"
            reasoning = ["Applied automatic prompt optimization technique"]
            metadata = {"technique": "auto_prompt", "error": str(e)}
        
        return {
            "result": result,
            "reasoning": reasoning,
            "metadata": metadata
        }

class ProgramAidedAgent(BaseAgent):
    def __init__(self):
        super().__init__(AgentType.PROGRAM_AIDED)
    
    async def _process_request(self, request: PromptRequest, llm_provider: LLMProvider) -> Dict[str, Any]:
        # Program-Aided Language Model: Use code to solve problems
        enhanced_prompt = f"""Task: {request.prompt}

Context: {request.context or 'No additional context provided'}

I'll solve this using a Program-Aided approach:
1. First, I'll analyze if this problem can benefit from code
2. Then, I'll write Python code to help solve it
3. Finally, I'll interpret the results

Let me work through this systematically with code assistance:

```python
# Code to help solve: {request.prompt}
```"""
        
        try:
            # Use actual LLM call
            llm_response = await rate_limited_llm_call(
                provider_type=llm_provider,
                prompt=enhanced_prompt,
                max_tokens=1200,
                temperature=0.3  # Lower temperature for more precise code
            )
            
            result = llm_response["response"]
            reasoning = [
                "Step 1: Analyzed problem for code-assisted solution",
                "Step 2: Generated relevant Python code",
                "Step 3: Interpreted code results",
                "Step 4: Provided comprehensive solution"
            ]
            
            metadata = {
                "technique": "program_aided",
                "model": llm_response.get("model", "unknown"),
                "usage": llm_response.get("usage", {}),
                "code_assisted": True
            }
            
        except Exception as e:
            logger.error(f"LLM call failed: {str(e)}")
            result = f"Program-aided response to: {request.prompt}"
            reasoning = ["Applied Program-Aided Language Model technique"]
            metadata = {"technique": "program_aided", "error": str(e)}
        
        return {
            "result": result,
            "reasoning": reasoning,
            "metadata": metadata
        }

class FactualityCheckerAgent(BaseAgent):
    def __init__(self):
        super().__init__(AgentType.FACTUALITY_CHECKER)
    
    async def _process_request(self, request: PromptRequest, llm_provider: LLMProvider) -> Dict[str, Any]:
        # Factuality Checker: Validate accuracy of information
        enhanced_prompt = f"""Task: Analyze the following statement or content for factual accuracy:

Content to check: {request.prompt}

Context: {request.context or 'No additional context provided'}

Please provide a detailed factuality analysis:
1. Identify all factual claims made
2. Evaluate the accuracy of each claim
3. Note any potential inaccuracies or uncertainties
4. Provide confidence levels for assessments
5. Suggest corrections if needed

Factuality Analysis:"""
        
        try:
            # Use actual LLM call
            llm_response = await rate_limited_llm_call(
                provider_type=llm_provider,
                prompt=enhanced_prompt,
                max_tokens=1200,
                temperature=0.2  # Low temperature for more accurate fact-checking
            )
            
            result = llm_response["response"]
            reasoning = [
                "Step 1: Identified factual claims in the content",
                "Step 2: Cross-referenced claims with knowledge base",
                "Step 3: Evaluated accuracy and confidence levels",
                "Step 4: Provided detailed factuality assessment"
            ]
            
            metadata = {
                "technique": "factuality_checker",
                "model": llm_response.get("model", "unknown"),
                "usage": llm_response.get("usage", {}),
                "content_length": len(request.prompt)
            }
            
        except Exception as e:
            logger.error(f"LLM call failed: {str(e)}")
            result = f"Factuality analysis of: {request.prompt}"
            reasoning = ["Applied factuality checking technique"]
            metadata = {"technique": "factuality_checker", "error": str(e)}
        
        return {
            "result": result,
            "reasoning": reasoning,
            "metadata": metadata
        }

# Initialize agents
def initialize_agents():
    agents = [
        ZeroShotAgent(),
        FewShotAgent(),
        ChainOfThoughtAgent(),
        SelfConsistencyAgent(),
        TreeOfThoughtsAgent(),
        ReActAgent(),
        # Advanced agents
        RAGAgent(),
        AutoPromptAgent(),
        ProgramAidedAgent(),
        FactualityCheckerAgent()
    ]
    
    for agent in agents:
        AGENT_REGISTRY[agent.agent_type] = agent
    
    logger.info(f"Initialized {len(agents)} agents")

# Global workflow engine
WORKFLOW_ENGINE = None

# API Routes


@api_router.post("/signup", response_model=Token)
async def signup(user: UserCreate):
    existing = await get_user(user.username)
    if existing:
        raise HTTPException(status_code=400, detail="Username already registered")
    hashed_password = get_password_hash(user.password)
    await db.users.insert_one({"username": user.username, "hashed_password": hashed_password})
    access_token = create_access_token({"sub": user.username})
    return {"access_token": access_token, "token_type": "bearer", "user": {"username": user.username}}


@api_router.post("/token", response_model=Token)
async def login(form_data: OAuth2PasswordRequestForm = Depends()):
    user = await authenticate_user(form_data.username, form_data.password)
    if not user:
        raise HTTPException(status_code=401, detail="Incorrect username or password")
    access_token = create_access_token({"sub": user["username"]})
    return {"access_token": access_token, "token_type": "bearer", "user": {"username": user["username"]}}


@api_router.get("/progress")
async def get_progress(current_user: Dict[str, Any] = Depends(get_current_user)):
    return {"user": current_user["username"], "progress": []}


@api_router.get("/exercises")
async def get_exercises(current_user: Dict[str, Any] = Depends(get_current_user)):
    return {"user": current_user["username"], "exercises": []}
@api_router.get("/")
async def root():
    return {"message": "Prompt-This API", "version": "1.0.0"}

@api_router.get("/exercises/{chapter}")
async def get_exercises(chapter: str):
    """Fetch exercises for a specific chapter"""
    docs = await exercises_collection.find({"chapter": chapter}).to_list(100)
    docs = [serialize_doc(doc) for doc in docs]
    return {"exercises": docs}

@api_router.get("/agents")
async def get_agents():
    """Get list of available agents"""
    return {
        "agents": [
            {
                "type": agent.agent_type.value,
                "name": agent.name,
                "description": agent.description
            }
            for agent in AGENT_REGISTRY.values()
        ]
    }

@api_router.post("/agents/process")
async def process_agent_request(request: AgentRequest):
    """Process a request with a specific agent"""
    if request.agent_type not in AGENT_REGISTRY:
        raise HTTPException(status_code=404, detail=f"Agent {request.agent_type} not found")
    
    agent = AGENT_REGISTRY[request.agent_type]
    response = await agent.process(request.request, request.llm_provider)

    response_doc = response.dict()
    if request.session_id:
        response_doc["session_id"] = request.session_id
        await award_points(extract_user_id(request.session_id), 10)

    # Store in database
    await db.agent_responses.insert_one(response_doc)

    return response

@api_router.get("/agents/{agent_type}")
async def get_agent_info(agent_type: AgentType):
    """Get information about a specific agent"""
    if agent_type not in AGENT_REGISTRY:
        raise HTTPException(status_code=404, detail=f"Agent {agent_type} not found")
    
    agent = AGENT_REGISTRY[agent_type]
    return {
        "type": agent.agent_type.value,
        "name": agent.name,
        "description": agent.description
    }

@api_router.get("/sessions/{session_id}/history")
async def get_session_history(session_id: str):
    """Get history for a specific session"""
    responses = await db.agent_responses.find({"session_id": session_id}).to_list(100)
    # Serialize to handle ObjectId
    responses = [serialize_doc(response) for response in responses]
    return {"session_id": session_id, "responses": responses}

<<<<<<< HEAD

@api_router.post("/feedback", response_model=FeedbackResponse)
async def generate_feedback(request: FeedbackRequest):
    """Evaluate a prompt and provide improvement suggestions using an LLM"""
    try:
        evaluation_prompt = (
            "You are a helpful prompt engineer. Given the following prompt, "
            "provide suggestions and improvement tips to make it clearer and more effective.\n\n"
            f"Prompt:\n{request.prompt}"
        )

        llm_response = await llm_manager.generate_response(
            provider_type=request.llm_provider,
            prompt=evaluation_prompt,
            max_tokens=300,
            temperature=0.5,
        )

        feedback_text = llm_response.get("response", "")
        return FeedbackResponse(feedback=feedback_text)
    except Exception as e:
        logger.error(f"Feedback generation failed: {str(e)}")
        raise HTTPException(
            status_code=500, detail="Failed to generate feedback"
        ) from e
=======
# User Progress Endpoints
@api_router.post("/user-progress", response_model=UserProgress)
async def create_user_progress(progress: UserProgress):
    existing = await db.user_progress.find_one({"user_id": progress.user_id})
    if existing:
        raise HTTPException(status_code=400, detail="Progress already exists")
    await db.user_progress.insert_one(progress.dict())
    return progress

@api_router.get("/user-progress/{user_id}", response_model=UserProgress)
async def get_user_progress(user_id: str):
    progress = await db.user_progress.find_one({"user_id": user_id})
    if not progress:
        raise HTTPException(status_code=404, detail="User progress not found")
    return UserProgress(**progress)

@api_router.put("/user-progress/{user_id}", response_model=UserProgress)
async def update_user_progress(user_id: str, progress: UserProgress):
    updated = await db.user_progress.find_one_and_update(
        {"user_id": user_id},
        {"$set": progress.dict()},
        return_document=True,
    )
    if not updated:
        raise HTTPException(status_code=404, detail="User progress not found")
    return UserProgress(**updated)

@api_router.delete("/user-progress/{user_id}")
async def delete_user_progress(user_id: str):
    result = await db.user_progress.delete_one({"user_id": user_id})
    if result.deleted_count == 0:
        raise HTTPException(status_code=404, detail="User progress not found")
    return {"status": "deleted"}

# Fetch user profile (Points and Achievements)
@api_router.get("/users/{user_id}/profile")
async def get_user_profile(user_id: str):
    """Get user points and achievements"""
    points_doc = await db.user_points.find_one({"user_id": user_id}) or {}
    achievements_doc = await db.user_achievements.find_one({"user_id": user_id}) or {}
    return {
        "user_id": user_id,
        "points": points_doc.get("points", 0),
        "achievements": achievements_doc.get("achievements", [])
    }
>>>>>>> c79c8371

# Workflow API Endpoints
@api_router.post("/workflows")
async def create_workflow(request: Dict[str, Any]):
    """Create a new workflow"""
    global WORKFLOW_ENGINE
    if not WORKFLOW_ENGINE:
        WORKFLOW_ENGINE = get_workflow_engine(AGENT_REGISTRY)
    
    name = request.get("name", "Untitled Workflow")
    description = request.get("description")
    steps = request.get("steps", [])
    session_id = request.get("session_id")
    
    workflow = await WORKFLOW_ENGINE.create_workflow(name, steps, description, session_id)
    
    # Store in database with proper serialization
    workflow_dict = workflow.dict()
    await db.workflows.insert_one(workflow_dict)
    
    return workflow.dict()

@api_router.post("/workflows/{workflow_id}/execute")
async def execute_workflow(workflow_id: str, background_tasks: BackgroundTasks, lang: str = "en"):
    """Execute a workflow"""
    global WORKFLOW_ENGINE
    if not WORKFLOW_ENGINE:
        WORKFLOW_ENGINE = get_workflow_engine(AGENT_REGISTRY)
    
    # Execute workflow in background
    background_tasks.add_task(execute_workflow_task, workflow_id)
    
    return {
        "message": translate(lang, "workflow_started", workflow_id=workflow_id),
        "workflow_id": workflow_id,
    }

async def execute_workflow_task(workflow_id: str):
    """Background task to execute workflow"""
    try:
        workflow = await WORKFLOW_ENGINE.execute_workflow(workflow_id)
        # Update in database
        await db.workflows.replace_one({"id": workflow_id}, workflow.dict())
        if workflow.session_id:
            await award_points(extract_user_id(workflow.session_id), 50)
        logger.info(f"Workflow {workflow_id} completed")
    except Exception as e:
        logger.error(f"Workflow {workflow_id} failed: {str(e)}")

@api_router.get("/workflows/{workflow_id}")
async def get_workflow(workflow_id: str, lang: str = "en"):
    """Get workflow details"""
    global WORKFLOW_ENGINE
    if not WORKFLOW_ENGINE:
        WORKFLOW_ENGINE = get_workflow_engine(AGENT_REGISTRY)
    
    workflow = WORKFLOW_ENGINE.get_workflow(workflow_id)
    if not workflow:
        # Try to get from database
        workflow_data = await db.workflows.find_one({"id": workflow_id})
        if not workflow_data:
            raise HTTPException(status_code=404, detail=translate(lang, "workflow_not_found"))
        return serialize_doc(workflow_data)
    
    return workflow.dict()

@api_router.get("/workflows")
async def list_workflows(active_only: bool = False):
    """List workflows"""
    global WORKFLOW_ENGINE
    if not WORKFLOW_ENGINE:
        WORKFLOW_ENGINE = get_workflow_engine(AGENT_REGISTRY)
    
    if active_only:
        workflows = WORKFLOW_ENGINE.list_active_workflows()
        # Convert to dict format for serialization
        workflows_data = [workflow.dict() for workflow in workflows]
    else:
        # Get from database and handle ObjectId serialization
        workflows_data = await db.workflows.find().to_list(100)
        workflows_data = [serialize_doc(workflow) for workflow in workflows_data]
    
    return {"workflows": workflows_data}

@api_router.delete("/workflows/{workflow_id}")
async def cancel_workflow(workflow_id: str, lang: str = "en"):
    """Cancel an active workflow"""
    global WORKFLOW_ENGINE
    if not WORKFLOW_ENGINE:
        WORKFLOW_ENGINE = get_workflow_engine(AGENT_REGISTRY)
    
    success = await WORKFLOW_ENGINE.cancel_workflow(workflow_id)
    if not success:
        raise HTTPException(status_code=404, detail=translate(lang, "workflow_not_active"))

    return {"message": translate(lang, "workflow_cancelled", workflow_id=workflow_id)}

# Workflow Templates
@api_router.get("/workflow-templates")
async def get_workflow_templates():
    """Get predefined workflow templates"""
    templates = [
        {
            "id": "analysis_pipeline",
            "name": "Content Analysis Pipeline",
            "description": "Analyze content using multiple agents for comprehensive insights",
            "steps": [
                {
                    "name": "Zero-Shot Analysis",
                    "agent_type": "zero_shot",
                    "prompt": "Provide an initial analysis of the following content: {content}",
                    "llm_provider": "openai"
                },
                {
                    "name": "Chain-of-Thought Deep Dive",
                    "agent_type": "chain_of_thought",
                    "prompt": "Provide a detailed step-by-step analysis of the content",
                    "depends_on": ["Zero-Shot Analysis"],
                    "llm_provider": "anthropic"
                },
                {
                    "name": "Factuality Check",
                    "agent_type": "factuality_checker",
                    "prompt": "Check the factual accuracy of the analysis",
                    "depends_on": ["Chain-of-Thought Deep Dive"],
                    "llm_provider": "openai"
                }
            ]
        },
        {
            "id": "problem_solving",
            "name": "Multi-Agent Problem Solving",
            "description": "Solve complex problems using different reasoning approaches",
            "steps": [
                {
                    "name": "Tree of Thoughts Exploration",
                    "agent_type": "tree_of_thoughts",
                    "prompt": "Explore different solution paths for: {problem}",
                    "llm_provider": "openai"
                },
                {
                    "name": "Program-Aided Solution",
                    "agent_type": "program_aided",
                    "prompt": "Use code to solve this problem if applicable",
                    "depends_on": ["Tree of Thoughts Exploration"],
                    "llm_provider": "openai"
                },
                {
                    "name": "Self-Consistency Check",
                    "agent_type": "self_consistency",
                    "prompt": "Verify the solution using multiple reasoning paths",
                    "depends_on": ["Program-Aided Solution"],
                    "llm_provider": "anthropic"
                }
            ]
        },
        {
            "id": "content_generation",
            "name": "Content Generation & Optimization",
            "description": "Generate and optimize content using multiple techniques",
            "steps": [
                {
                    "name": "Initial Generation",
                    "agent_type": "zero_shot",
                    "prompt": "Generate content for: {topic}",
                    "llm_provider": "openai"
                },
                {
                    "name": "Auto-Prompt Optimization",
                    "agent_type": "auto_prompt",
                    "prompt": "Improve and optimize the generated content",
                    "depends_on": ["Initial Generation"],
                    "llm_provider": "anthropic"
                },
                {
                    "name": "RAG Enhancement",
                    "agent_type": "rag",
                    "prompt": "Enhance with additional context and information",
                    "depends_on": ["Auto-Prompt Optimization"],
                    "llm_provider": "openai"
                }
            ]
        }
    ]
    
    return {"templates": templates}

# Forum integration
try:
    from flask import Flask
    from flask_discuss import Discuss
    from starlette.middleware.wsgi import WSGIMiddleware

    flask_forum = Flask(__name__)
    Discuss(flask_forum)
    app.mount("/forum", WSGIMiddleware(flask_forum))
except Exception:  # pragma: no cover - fallback when package missing
    from fastapi import APIRouter
    from pydantic import BaseModel, Field
    from typing import List
    import uuid
    from datetime import datetime

    forum_router = APIRouter(prefix="/forum")

    class ForumThread(BaseModel):
        id: str = Field(default_factory=lambda: str(uuid.uuid4()))
        title: str
        content: str
        created_at: datetime = Field(default_factory=datetime.utcnow)

    class ThreadCreate(BaseModel):
        title: str
        content: str

    forum_threads: List[ForumThread] = []

    @forum_router.get("/threads", response_model=List[ForumThread])
    async def list_threads() -> List[ForumThread]:
        return forum_threads

    @forum_router.post("/threads", response_model=ForumThread)
    async def create_thread(thread: ThreadCreate) -> ForumThread:
        new_thread = ForumThread(title=thread.title, content=thread.content)
        forum_threads.append(new_thread)
        return new_thread

# Include router
app.include_router(api_router)

# Initialize agents on startup
@app.on_event("startup")
async def startup_event():
    # Initialize LLM providers
    await llm_manager.initialize_all_providers()
    # Initialize agents
    initialize_agents()
    # Initialize workflow engine
    global WORKFLOW_ENGINE
    WORKFLOW_ENGINE = get_workflow_engine(AGENT_REGISTRY)

@app.on_event("shutdown")
async def shutdown_event():
    client.close()

if __name__ == "__main__":
    import uvicorn
    uvicorn.run(app, host="0.0.0.0", port=8001)<|MERGE_RESOLUTION|>--- conflicted
+++ resolved
@@ -222,47 +222,10 @@
     created_at: datetime = Field(default_factory=datetime.utcnow)
     completed_at: Optional[datetime] = None
 
-<<<<<<< HEAD
-
-class FeedbackRequest(BaseModel):
-    """Request model for prompt feedback"""
-    prompt: str
-    llm_provider: LLMProvider = LLMProvider.OPENAI
-
-
-class FeedbackResponse(BaseModel):
-    """Response model for prompt feedback"""
-    feedback: str
-=======
-from pydantic import BaseModel, Field
-from typing import List, Optional
-from datetime import datetime
-
-class UserProgress(BaseModel):
-    user_id: str
-    completed_exercises: List[str] = []
-    completed_tutorials: List[str] = []
-
-class Achievement(BaseModel):
-    name: str
-    icon: str
-    description: Optional[str] = None
-    awarded_at: datetime = Field(default_factory=datetime.utcnow)
-
-class UserAchievements(BaseModel):
-    user_id: str
-    achievements: List[Achievement] = Field(default_factory=list)
-
-class UserPoints(BaseModel):
-    user_id: str
-    points: int = 0
-
-# New Exercise model
-class Exercise(BaseModel):
-    chapter: str
-    question: str
-    solution: str
->>>>>>> c79c8371
+<Link to="/profile" className="text-gray-600 hover:text-gray-800">
+  Profile
+</Link>
+
 
 # Agent Registry
 AGENT_REGISTRY = {}
@@ -999,80 +962,43 @@
     # Serialize to handle ObjectId
     responses = [serialize_doc(response) for response in responses]
     return {"session_id": session_id, "responses": responses}
-
-<<<<<<< HEAD
+from fastapi import APIRouter, HTTPException
+from app.models import FeedbackRequest, FeedbackResponse
+from app.services.llm_manager import llm_manager
+from app.logging import logger  # Use structured logging if available
+
+api_router = APIRouter()
+
 
 @api_router.post("/feedback", response_model=FeedbackResponse)
-async def generate_feedback(request: FeedbackRequest):
-    """Evaluate a prompt and provide improvement suggestions using an LLM"""
+async def generate_feedback(request: FeedbackRequest) -> FeedbackResponse:
+    """
+    Evaluate a user prompt and provide improvement suggestions using an LLM.
+    """
+    evaluation_prompt = (
+        "You are a helpful prompt engineer. Given the following prompt, "
+        "provide suggestions and improvement tips to make it clearer and more effective.\n\n"
+        f"Prompt:\n{request.prompt}"
+    )
+
     try:
-        evaluation_prompt = (
-            "You are a helpful prompt engineer. Given the following prompt, "
-            "provide suggestions and improvement tips to make it clearer and more effective.\n\n"
-            f"Prompt:\n{request.prompt}"
-        )
-
-        llm_response = await llm_manager.generate_response(
+        response = await llm_manager.generate_response(
             provider_type=request.llm_provider,
             prompt=evaluation_prompt,
             max_tokens=300,
             temperature=0.5,
         )
-
-        feedback_text = llm_response.get("response", "")
-        return FeedbackResponse(feedback=feedback_text)
     except Exception as e:
-        logger.error(f"Feedback generation failed: {str(e)}")
-        raise HTTPException(
-            status_code=500, detail="Failed to generate feedback"
-        ) from e
-=======
-# User Progress Endpoints
-@api_router.post("/user-progress", response_model=UserProgress)
-async def create_user_progress(progress: UserProgress):
-    existing = await db.user_progress.find_one({"user_id": progress.user_id})
-    if existing:
-        raise HTTPException(status_code=400, detail="Progress already exists")
-    await db.user_progress.insert_one(progress.dict())
-    return progress
-
-@api_router.get("/user-progress/{user_id}", response_model=UserProgress)
-async def get_user_progress(user_id: str):
-    progress = await db.user_progress.find_one({"user_id": user_id})
-    if not progress:
-        raise HTTPException(status_code=404, detail="User progress not found")
-    return UserProgress(**progress)
-
-@api_router.put("/user-progress/{user_id}", response_model=UserProgress)
-async def update_user_progress(user_id: str, progress: UserProgress):
-    updated = await db.user_progress.find_one_and_update(
-        {"user_id": user_id},
-        {"$set": progress.dict()},
-        return_document=True,
-    )
-    if not updated:
-        raise HTTPException(status_code=404, detail="User progress not found")
-    return UserProgress(**updated)
-
-@api_router.delete("/user-progress/{user_id}")
-async def delete_user_progress(user_id: str):
-    result = await db.user_progress.delete_one({"user_id": user_id})
-    if result.deleted_count == 0:
-        raise HTTPException(status_code=404, detail="User progress not found")
-    return {"status": "deleted"}
-
-# Fetch user profile (Points and Achievements)
-@api_router.get("/users/{user_id}/profile")
-async def get_user_profile(user_id: str):
-    """Get user points and achievements"""
-    points_doc = await db.user_points.find_one({"user_id": user_id}) or {}
-    achievements_doc = await db.user_achievements.find_one({"user_id": user_id}) or {}
-    return {
-        "user_id": user_id,
-        "points": points_doc.get("points", 0),
-        "achievements": achievements_doc.get("achievements", [])
-    }
->>>>>>> c79c8371
+        logger.error("LLM response generation failed", extra={"error": str(e), "request": request.dict()})
+        raise HTTPException(status_code=500, detail="LLM failed to generate feedback.") from e
+
+    feedback_text = response.get("response", "").strip()
+    if not feedback_text:
+        logger.warning("Empty feedback response from LLM", extra={"request": request.dict()})
+        raise HTTPException(status_code=502, detail="Received empty feedback from LLM.")
+
+    return FeedbackResponse(feedback=feedback_text)
+
 
 # Workflow API Endpoints
 @api_router.post("/workflows")
