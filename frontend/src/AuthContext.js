--- conflicted
+++ resolved
@@ -69,17 +69,9 @@
     setUser(data.user);
     setToken(data.access_token);
     setIsAuthenticated(true);
-<<<<<<< HEAD
-    localStorage.setItem('prompt_this_user', JSON.stringify(userData));
-
-    fetchProgress(userData.id);
-
-    return userData;
-=======
-    localStorage.setItem('prompt_this_user', JSON.stringify(data.user));
-    localStorage.setItem('prompt_this_token', data.access_token);
-    return data.user;
->>>>>>> e3b5ede9
+localStorage.setItem('prompt_this_user', JSON.stringify(data.user));
+localStorage.setItem('prompt_this_token', data.access_token);
+return data.user;
   };
 
   const logout = () => {
@@ -87,59 +79,23 @@
     setToken(null);
     setIsAuthenticated(false);
     localStorage.removeItem('prompt_this_user');
-<<<<<<< HEAD
-    setProgress({ completedExercises: [], completedTutorials: [] });
-  };
+// Progress functions (no change needed here)
+const completeExercise = (exerciseId) => {
+  if (progress.completedExercises.includes(exerciseId)) return;
+  updateProgress({
+    completedExercises: [...progress.completedExercises, exerciseId]
+  });
+};
 
-  const fetchProgress = async (userId) => {
-    try {
-      const response = await axios.get(`${API}/user-progress/${userId}`);
-      setProgress(response.data);
-    } catch (error) {
-      if (error.response && error.response.status === 404) {
-        const newProgress = {
-          user_id: userId,
-          completedExercises: [],
-          completedTutorials: []
-        };
-        await axios.post(`${API}/user-progress`, newProgress);
-        setProgress(newProgress);
-      } else {
-        console.error('Error fetching progress:', error);
-      }
-    }
-  };
+const completeTutorial = (tutorialId) => {
+  if (progress.completedTutorials.includes(tutorialId)) return;
+  updateProgress({
+    completedTutorials: [...progress.completedTutorials, tutorialId]
+  });
+};
 
-  const updateProgress = async (updates) => {
-    const updated = { ...progress, ...updates };
-    setProgress(updated);
-    if (user) {
-      try {
-        await axios.put(`${API}/user-progress/${user.id}`, {
-          user_id: user.id,
-          ...updated
-        });
-      } catch (error) {
-        console.error('Error updating progress:', error);
-      }
-    }
-  };
-
-  const completeExercise = (exerciseId) => {
-    if (progress.completedExercises.includes(exerciseId)) return;
-    updateProgress({
-      completedExercises: [...progress.completedExercises, exerciseId]
-    });
-  };
-
-  const completeTutorial = (tutorialId) => {
-    if (progress.completedTutorials.includes(tutorialId)) return;
-    updateProgress({
-      completedTutorials: [...progress.completedTutorials, tutorialId]
-    });
-=======
-    localStorage.removeItem('prompt_this_token');
->>>>>>> e3b5ede9
+// When logging out or cleaning up, remove the token:
+localStorage.removeItem('prompt_this_token');
   };
 
   const value = {
@@ -148,14 +104,12 @@
     isAuthenticated,
     progress,
     login,
-<<<<<<< HEAD
-    logout,
-    completeExercise,
-    completeTutorial
-=======
-    signup,
-    logout,
->>>>>>> e3b5ede9
+{
+  signup,
+  logout,
+  completeExercise,
+  completeTutorial
+}
   };
 
   return (
