--- conflicted
+++ resolved
@@ -8,14 +8,11 @@
 import OnboardingTutorial from "./OnboardingTutorial";
 import { AuthProvider, useAuth } from "./AuthContext";
 import LoginModal from "./LoginModal";
-<<<<<<< HEAD
 import FeedbackPanel from "./FeedbackPanel";
-=======
 import ProgressDashboard from "./ProgressDashboard";
 import Forum from "./Forum";
 import Profile from "./Profile";
 import { useTranslation } from "react-i18next";
->>>>>>> c79c8371
 
 const BACKEND_URL = process.env.REACT_APP_BACKEND_URL;
 const API = `${BACKEND_URL}/api`;
@@ -138,21 +135,20 @@
 
       const result = await axios.post(`${API}/agents/process`, requestData);
       setResponse(result.data);
-<<<<<<< HEAD
-
-      // Fetch feedback for the submitted prompt
-      try {
-        const fb = await axios.post(`${API}/feedback`, {
-          prompt,
-          llm_provider: llmProvider,
-        });
-        setFeedback(fb.data.feedback);
-      } catch (err) {
-        console.error("Error fetching feedback:", err);
-=======
-      if (result.data.status === "completed") {
-        completeExercise(agentType);
->>>>>>> c79c8371
+try {
+  const fb = await axios.post(`${API}/feedback`, {
+    prompt,
+    llm_provider: llmProvider,
+  });
+  setFeedback(fb.data.feedback);
+} catch (err) {
+  console.error("Error fetching feedback:", err);
+}
+
+if (result.data.status === "completed") {
+  completeExercise(agentType);
+}
+
       }
     } catch (error) {
       console.error("Error processing request:", error);
